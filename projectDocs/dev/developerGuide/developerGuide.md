# NVDA NVDA_VERSION Developer Guide

[TOC]



## Introduction {#introduction}

This guide provides information concerning NVDA development, including translation and the development of components for NVDA.

### Add-on API stability {#API}

The NVDA Add-on API includes all NVDA internals, except symbols that are prefixed with an underscore.

The NVDA Add-on API changes over time, such as removals, deprecations and new features.
Important changes to the API are announced on the [NVDA API mailing list](https://groups.google.com/a/nvaccess.org/g/nvda-api/about).
Changes relevant to developers are also announced via the [NVDA changes file](https://www.nvaccess.org/files/nvda/documentation/changes.html).
Any changes to the API policy outlined in this section will be conveyed via these two channels.

API breaking releases happen at most once per year, these are `.1` releases, e.g. `2022.1`.
The API remains backwards compatible between breaking releases.
API breaking changes should be considered relatively stable in the first beta: e.g. `2022.1.beta1`.

API features may become deprecated over time.
Deprecated API features may have a scheduled removal date, a future breaking release (e.g. `2022.1`).
Deprecations may also have no scheduled removal date, and will remain supported until it is no longer reasonable.
Note, the roadmap for removals is 'best effort' and may be subject to change.
Please open a GitHub issue if the described add-on API changes result in the API no longer meeting the needs of an add-on you develop or maintain.

### A Note About Python {#aboutPython}

NVDA and its components are primarily written in the Python programming language.
It is not the goal of this guide to teach you Python, though examples are provided through out this guide which will help to familiarise you with the Python syntax.
Documentation and other resources related to the Python language can be found at [www.python.org/](http://www.python.org/)

### C++ {#cPlusPlus}

Some of NVDA is written in C++, e.g. nvdaHelper.
For an overview of nvdaHelper, including how to configure Visual Studio to enable intellisense see the
[nvdaHelper readme](https://github.com/nvaccess/nvda/blob/master/nvdaHelper/readme.md)

## Translation {#translation}

In order to support multiple languages/locales, NVDA must be translated and data specific to the locale must be provided.
This section only includes information on custom NVDA file formats required for translation.
Other items need to be translated, such as the NVDA user interface and documentation, but these use standard file formats.
For complete documentation about translating NVDA, please see the [Translating page](https://github.com/nvaccess/nvda/blob/master/projectDocs/translating/readme.md)

### Character Descriptions {#characterDescriptions}

Sometimes it can be very difficult or even impossible to distinguish one character from another.
For example, two characters might be pronounced the same way, even though they are actually different characters.
To help users when this occurs, character descriptions can be provided which describe the character in a unique way.

Character descriptions can be provided for a locale in a file named characterDescriptions.dic in the directory for the locale.
This is a UTF-8 encoded text file.
Blank lines and lines beginning with a "#" character are ignored.
All other lines should contain a character, followed by a tab, then one or more descriptions separated by tabs.
Multiple descriptions for a character will be read with natural pauses between them when reading a single character, e.g. when using `leftArrow` or `rightArrow`.
When reading character descriptions of multiple subsequent characters using spelling commands, the first description is used for each character, e.g. spelling the current line with triple press on `NVDA+upArrow`.

For example:

```
# This is a comment.
a	alpha
b	bravo beta
```

In this example, "a" will read "alpha" as the character description, and "b" will read as "bravo, beta".

In most cases, the characters in this file should be a single lower case character.
It is assumed that characters will have the same description regardless of their case, so upper case characters are converted to lower case before looking up their character descriptions.

<<<<<<< HEAD
#### Translating this file {#TranslatingCharacterDescriptionsFile}
Translations for characterDescriptions.dic happen on SVN following [this process](https://github.com/nvaccess/nvda/wiki/TranslatingUsingAutomaticProcess).

For a full example and reference, please look at the English [characterDescriptions.dic file](https://github.com/nvaccess/nvda/blob/master/source/locale/en/characterDescriptions.dic).

### Symbol Pronunciation {#toc8}
=======
### Symbol Pronunciation {#symbolPronunciation}
>>>>>>> 6c34bff9

It is often useful to hear punctuation and other symbols pronounced as words when reading text, particularly when moving by character.
Unfortunately, the pronunciation of symbols is inconsistent between speech synthesisers and many synthesisers do not speak many symbols and/or do not allow control over what symbols are spoken.
Therefore, NVDA allows information about symbol pronunciation to be provided.

This is done for a locale by providing a file named symbols.dic in the directory for the locale.
This is a UTF-8 encoded text file.
Blank lines and lines beginning with a "#" character are ignored.
All locales implicitly inherit the symbol information for English, though any of this information can be overridden.

The file contains two sections, [complex symbols](#toc9) and [symbols](#toc10).

#### Translating this file {#TranslatingSymbolsFile}
Translations for symbols.dic happen on SVN following [this process](https://github.com/nvaccess/nvda/wiki/TranslatingUsingAutomaticProcess).
See the file [locale\en\symbols.dic](https://github.com/nvaccess/nvda/blob/master/source/locale/en/symbols.dic) for the English definitions which are inherited for all locales.

#### Defining Complex Symbols {#complexSymbols}

The first section is optional and defines regular expression patterns for complex symbols.
Complex symbols are symbols which aren't simply a character or sequence of characters, but instead require a more complicated match.
An example is the full stop (.) sentence ending in English.
The "." is used for multiple purposes, so a more complicated check is required to determine whether this refers to the end of a sentence.

The complex symbols section begins with the line:

```
complexSymbols:
```

Subsequent lines contain a textual identifier used to identify the symbol, a tab and the regular expression pattern for that symbol.
For example:

```re
sentence ending	(?<=[^\s.])\.(?=[\"')\s]|$)
dates with .	\b(\d\d)\.(\d\d)\.(\d{2}|\d{4})\b
```

Again, the English symbols are inherited by all other locales, so you need not include any complex symbols already defined for English.

#### Defining Symbol Information {#symbolInformation}

The second section provides information about when and how to pronounce all symbols.
It begins with the line:

```
symbols:
```

Subsequent lines should contain several fields separated by tabs.
The only mandatory fields are the identifier and replacement.
The default will be used for omitted fields.
The fields are as follows:

* `identifier`: The identifier of the symbol.
  In most cases, this is just the character or characters of the symbol.
  However, it can also be the identifier of a complex symbol.
  Certain characters cannot be typed into the file, so the following special sequences can be used:
  * `\0`: null
  * `\t`: tab
  * `\n`: line feed
  * `\r`: carriage return
  * `\f`: form feed
  * `\#`: # character (needed because # at the start of a line denotes a comment)
* `replacement:` The text which should be spoken for the symbol.
  If the symbol is a complex symbol, `\1`, `\2`, etc. can be used to refer to the groups matches, which will be inlined in the replacement, allowing for simpler rules.
  This also means that to get a `\` character in the replacement, one has to type `\\`.
* `level`: The symbol level at which the symbol should be spoken.
  * The symbol level is configured by the user and specifies the amount of symbols that should be spoken.
  * This field should contain one of the levels "none", "some", "most", "all" or "char", or "-" to use the default.
  * "char" means that the symbol should only be pronounced when moving by character.
  * The default is to inherit the value or "all" if there is nothing to inherit.
* `preserve`: Whether the symbol itself should be preserved to facilitate correct pronunciation by the synthesiser.
  For example, symbols which cause pauses or inflection (such as the comma in English) should be preserved.
  This field should be one of the following:
  * `never`: Never preserve the symbol.
  * `always`: Always preserve the symbol.
  * `norep`: Only preserve the symbol if it is not being replaced; i.e. the user has set symbol level lower than the level of this symbol.
  * `-`: Use the default.
  The default is to inherit the value or "never" if there is nothing to inherit.

Finally, a display name for the symbol can be provided in a comment after a tab at the end of the line.
This will be shown to users when editing the symbol information and is especially useful for translators to define translated names for English complex symbols.

#### Examples {#TranslatingSymbolsExamples}

```
(	left paren	most
```

This means that the "(" character should be spoken as "left paren" only when the symbol level is set to most or higher; i.e. most or all.

```
,	comma	all	always
```

This means that the "," character should be spoken as "comma" when the symbol level is set to all and that the character itself should always be preserved so that the synthesiser will pause appropriately.

```
. sentence ending	point	# . fin de phrase
```

This line appears in the French symbols.dic file.
It means that the ". sentence ending" complex symbol should be spoken as "point".
Level and preserve are not specified, so they will be taken from English.
A display name is provided so that French users will know what the symbol represents.

```
dates with .	\1 point \2 point \3	all	norep	# date avec points
```

This line appears in the French symbols.dic file.
It means that the first, second, and third groups of the match will be included, separated by the word 'point'.
The effect is thus to replace the dots from the date with the word 'point'.

If your language uses a thousands separator such as a full stop (.) which is handled incorrectly due to other rules, you will need to define a complex symbol pattern for it.
For example, if your language uses a comma (,) as its thousands separator, you would include the following in the complex symbols section:

```re
thousands separator	(?<=\d)\,(?=\d)
```

You would also include something like the following in the main symbols section:

```
thousands separator	comma	all	norep
```

### Gestures {#TranslatingGestures}

The gestures defined originally in NVDA are adapted with English softwares and keyboard layout.
In most cases, these gestures can also be executed on other keyboard layouts without any problem.
However, sometimes a gesture originally defined by NVDA is not adapted for a specific locale (keyboard layout or software).
The need to modify an original gesture may be due to the following reasons:

* The original gesture is defined with a character that is not a key name on the locale keyboard layout.
Generally, the key names are the characters that can be input without the help of a modifier key (`shift`, `control`, etc.)
* The original gesture takes advantage of the keys physical location on the English keyboard layout, but this advantage does not appear anymore with the locale keyboard layout.
* The original gesture is defined to match a native shortcut in Windows or in an application, but the shortcut in the local version of Windows or of this application is not the same as the English one.

In all of this case, NVDA allows to remap this gesture for this specific locale.

#### Examples {#TranslatingGesturesExamples}

Below are three detailed examples of gestures.ini files corresponding to the three listed situations where a gesture remapping could be required.

##### Example 1: The original gesture is defined with a character that is not a key name on the locale keyboard layout {#TranslatingGesturesEx1}

In English original version, the scripts for left and right mouse click (laptop layout) are executed respectively with `NVDA+[` and `NVDA+]`.

* On English keyboard layout, the `[` and `]` keys are the two keys at the right of the `p` key.
* On Italian keyboard layout, `[` and `]` characters can only be input with the help of `AltGr` modifier: `AltGr+è` and `AltGr+Plus` respectively.

Thus Italian translators decided to remap these scripts with the two keys at the right of the `p` key on Italian keyboard layout, i.e. `è` and `+`.
To do this they have added the following lines in the `gestures.ini` file:

```
[globalCommands.GlobalCommands]
	leftMouseClick = kb(laptop):NVDA+è
	rightMouseClick = kb(laptop):NVDA+plus
```

##### Example 2: The original gesture takes advantage of the keys physical location {#TranslatingGesturesEx2}

Looking again at the scripts for left and right mouse click (laptop layout) we can see that they are originally mapped (in English) to two neighboring keys.
This corresponds to the left and right buttons of the mouse.
As seen in example 1, many translators have had to modify these keys.
Most of them (if not all) have chosen two neighboring keys.
For example, in French `gestures.ini` the following lines have been added:

```
[globalCommands.GlobalCommands]
	None = kb(laptop):nvda+[, kb(laptop):nvda+control+[, kb(laptop):nvda+], kb(laptop):nvda+control+], kb(laptop):nvda+shift+., kb(laptop):nvda+., kb(laptop):nvda+control+.
	leftMouseClick = kb(laptop):nvda+ù
	rightMouseClick = kb(laptop):nvda+*
```

The `ù` and `*` on French layout are not at the same location as `[` and `]` of English layout, but these are still two neighboring keys.
Moreover we can see here that `NVDA+[` and `NVDA+]` has been among other mapped to None in order to unbind these gestures.
For French (France) layout, this was not mandatory since there is no possibility to input `NVDA+[` or `NVDA+]` without any other modifier key.

##### Example 3: The original gesture is defined to match a native shortcut {#TranslatingGesturesEx3}

NVDA provides a script for Word document object named `toggleBold`.
This script is mapped to the same gesture as the Word native shortcut to set text bold, i.e. `control+b` in English version of Word.
However on French version of Word, the shortcut to turn text bold is `control+g`.
The G stands for "gras" meaning "bold" in French.
The following lines have been added in the French `gestures.ini` file to remap this script:

```
[NVDAObjects.window.winword.WordDocument]
	None = kb:control+b, kb:control+[, kb:control+], "kb:control+shift+,", kb:control+shift+., kb:control+l, kb:control+r
	toggleBold = kb:control+g, kb:control+shift+b
```

We can see that `control+b` has been unbound.
This was necessary because it is the shortcut of another command in French version of Word.
No remapping has been done for `toggleItalic` script since the shortcut is the same for French and English versions of Word.

#### How to remap a shortcut key {#TranslatingGesturesSteps}

##### Identify the class, the script and the original gesture to be remapped {#TranslatingGesturesStepIdentify}

To edit the gesture.ini file, you will have to identify the class, the script and the original shortcut you want to remap.

##### Case of a global command script {#TranslatingGesturesStepCaseGlobal}

If the gesture to be remapped is a global command, you may execute the following steps to find out the class and the script name of the command:

* activate input help (`NVDA+1`)
* press the gesture you want to remap, e.g. `NVDA+]` (laptop layout)
* de-activate input help (`NVDA+1`)
* open the log (`NVDA+F1`)
* find out the line corresponding to the moment you have executed the gesture, e.g.:
  ```
  Input help: gesture kb(laptop):NVDA+], bound to script rightMouseClick on globalCommands.GlobalCommands
  ```

The information you are searching is on this line:

* script name: `rightMouseClick`
* class name: `globalCommands.GlobalCommands` (Note that this is always this class for global commands)
* original gesture: `kb(laptop):NVDA+]`

##### Case of an application specific script {#TranslatingGesturesStepCaseApplication}

In case you want to remap an application specific script, you will have to follow the same steps as those for a global command script.
You just need to ensure before proceeding that you are in the targeted application.

##### Case of an object specific script {#TranslatingGesturesStepCaseObject}

For object specific scripts such as the ones linked to `NVDAObjects.window.winword.WordDocument`, you may follow the same steps as those for application specific script, paying attention to the two following points:

* You need to ensure before proceeding that the object to which the script is bound is focused.
* Some of these scripts have no help message, so you may not hear anything when executing them in input help mode; but the script's name and the class of the object will still appear in the log.

Though, the class of the object appearing in the log may be a subclass of the one where the original gesture is actually bound.
In this case, you will have to explore NVDA's source code to find this parent class.

#### Translating this file {#TranslatingGesturesFile}

Translations for gestures.ini happen on SVN following [this process](https://github.com/nvaccess/nvda/wiki/TranslatingUsingAutomaticProcess).

1. In your local copy of the screenReaderTranslations repository, check if the gestures.ini file exists, e.g. `d:\SVN\SRT\fr\gestures.ini`
   * If this file does not exist, create it by copying it from the last version of NVDA.
   * If it already exists, all is fine.
2. In this file the sections correspond to the class to which the script belongs.
If the class your looking for does not exist, create this section.
3. Under the targeted section, add a line corresponding to the new shortcut. e.g.:

   ```
   toggleBold = kb:control+g, kb:control+shift+b
   ```

   If a line already exists for the script name you want to modify the shortcut, add the new shortcut on the same line, separating each shortcut from another with a comma (,)

4. If you want to unmap the original shortcut, just map it to `None`, e.g.:

   ```
   None = kb:control+b
   ```

   Unmapping the original shortcut is only required if this shortcut does not match any other remapped locale shortcut.

5. Save your file in UTF-8 format.
6. Commit your changes to screenReaderTranslations repo.


## Plugins {#plugins}
### Overview {#pluginsOverview}

Plugins allow you to customize the way NVDA behaves overall or within a particular application.
They are able to:

* Respond to particular events such as focus and object property changes; e.g. when a control changes its name.
* Implement commands which are bound to particular key presses or other input.
* Customise the behaviour of and implement additional functionality for particular controls.
* Customise or add new support for text content and complex documents.

This section provides an introduction to developing plugins.
Developers should consult the code documentation for a complete reference.

### Types of Plugins {#pluginsTypes}

There are two types of plugins. These are:

* App Modules: code specific to a particular application.
The App Module receives all events for a particular application, even if that application is not currently active.
When the application is active, any commands that the App Module has bound to key presses or other input can be executed by the user.
* Global Plugins: code global to NVDA; i.e. it is used in all applications.
Global Plugins Receive all events for all controls in the Operating System.
Any commands bound by a Global Plugin can be executed by the user wherever they are in the operating system, regardless of application.

If you wish to improve NVDA's access to a particular application, it is most likely you will want to write an App Module.
In contrast, if you wish to add some overall functionality to NVDA (e.g. a script that announces current Wireless network strength while in any application), then a Global Plugin is what you want.

Both App Modules and Global Plugins share a common look and feel.
They are both Python source files (with a .py extension), they both define a special class containing all events, scripts and bindings, and they both may define custom classes to access controls, text content and complex documents.
However, they do differ in some ways.

Custom appModules and globalPlugins can be packaged into NVDA add-ons. 
This allows easy distribution, and provides a safe way for the user to install and uninstall the custom code.
Please refer to the [Add-ons section](#Addons) later on in this document.

In order to test the code while developing, you can place it in a special 'scratchpad' directory in your NVDA user configuration directory.
You will also need to configure NVDA to enable loading of custom code from the Developer Scratchpad Directory, by enabling this in the Advanced category of NVDA's Settings dialog.
The Advanced category also contains a button to easily open the Developer Scratchpad directory if enabled.

The following few sections will talk separately about App Modules and Global Plugins.
After this point, discussion is again more general.

### Basics of an App Module {#appModuleBasics}

App Module files have a .py extension, and in most cases should be named the same as either the main executable of the application for which you wish them to be used or the package inside a host executable.
For example, an App Module for notepad would be called notepad.py, as notepad's main executable is called notepad.exe.
To map a single App Module for multiple executables, or handle when an executable name violates the Python import rules, refer to [Associating App Modules with an executable](#AssociatingAppModule).
For apps hosted inside host executables, see the section on app modules for hosted apps.

App Module files must be placed in the appModules subdirectory of an add-on, or of the scratchpad directory of the NVDA user configuration directory.

App Modules must define a class called AppModule, which inherits from appModuleHandler.AppModule.
This class can then define event and script methods, gesture bindings and other code.
This will all be covered in depth later.

NVDA loads an App Module for an application as soon as it notices the application is running.
The App Module is unloaded once the application is closed or when NVDA is exiting.

### Associating App Modules with an executable {#AssociatingAppModule}

As explained above, sometimes the default way of associating an App Module with an application is not flexible enough. Examples include:

* You want to use a single App Module for various binaries (perhaps both stable and preview versions of the application should have the same accessibility enhancements)
* The executable file is named in a way which conflicts with the Python naming rules. i.e. for an application named "time", naming the App Module "time.py" would conflict with the built-in module from the standard library

In such cases you can distribute a small global plugin along with your App Module which maps it to the executable.
For example to map the App Module named "time_app_mod" to the "time" executable the plugin may be written as follows:

    import appModuleHandler
    import globalPluginHandler
    
    
    class GlobalPlugin(globalPluginHandler.GlobalPlugin):
    
    	def __init__(self, *args, **kwargs):
    		super().__init__(*args, **kwargs)
    		appModuleHandler.registerExecutableWithAppModule("time", "time_app_mod")
    
    	def terminate(self, *args, **kwargs):
    		super().terminate(*args, **kwargs)
    		appModuleHandler.unregisterExecutable("time")
### Example 1: An App Module that Beeps on Focus Change Events {#Example1}

The following example App Module makes NVDA beep each time the focus changes within the notepad application.
This example shows you the basic layout of an App Module.

Copy and paste the code between (but not including) the start and end markers into a new text file called notepad.py, which should be saved in the AppModules subdirectory.
Be very careful to keep all tabs and spaces intact.

Once saved in the correct location, either restart NVDA or choose Reload Plugins found under Tools in the NVDA menu.

Finally, open Notepad and move the focus around the application; e.g. move along the menu bar, open some dialog boxes, etc.
You should hear beeps each time the focus changes.
Note though that if you move outside of Notepad - for instance, to Windows Explorer - you do not hear beeps.

    --- start ---
    # Notepad App Module for NVDA
    # Developer guide example 1
    
    import appModuleHandler
    
    class AppModule(appModuleHandler.AppModule):
    
    	def event_gainFocus(self, obj, nextHandler):
    		import tones
    		tones.beep(550, 50)
    		nextHandler()
    
    --- end ---

This App Module file starts with two comment lines, which describe what the file is for.

It then imports the appModuleHandler module, so that the App Module then has access to the base AppModule class.

Next, it defines a class called AppModule, which is inherited from appModuleHandler.AppModule.

Inside this class, it defines 1 or more events, scripts or gesture bindings.
In this example, it defines one event method for gainFocus events (event_gainFocus), which plays a short beep each time it is executed.
The implementation of this event is not important for the purposes of this example.
The most important part is the class itself.
Events will be covered in greater detail later.

As with other examples in this guide, remember to delete the created app module when you are finished testing and then restart NVDA or reload plugins, so that original functionality is restored.

### App modules for hosted apps {#appModulesForHostedApps}

Some executables host various apps inside.
These include javaw.exe for running various Java programs and wwahost.exe for some apps in Windows 8 and later.

If an app runs inside a host executable, the name of the app module must be the name as defined by the host executable, which can be found through AppModule.appName property.
For example, an app module for a Java app named "test" hosted inside javaw.exe must be named test.py.
For apps hosted inside wwahost, not only must the app module name be the name of the loaded app, but the app module must subclass the app module class found in wwahost.

### Example 2: an app module for an app hosted by wwahost.exe {#example2}

The following example is same as Notepad app module above except this is for an app hosted by wwahost.exe.

    --- start ---
    # wwahost/test App Module for NVDA
    # Developer guide example 2
    
    from nvdaBuiltin.appModules.wwahost import *
    
    class AppModule(AppModule):
    
    	def event_gainFocus(self, obj, nextHandler):
    		import tones
    		tones.beep(550, 50)
    		nextHandler()
    
    --- end ---

The biggest difference from Notepad app module is where wwahost app module comes from.
As a built-in app module, wwahost can be imported from nvdaBuiltin.appModules.

Another difference is how the app module class is defined.
As wwahost app module provides necessary infrastructure for apps hosted inside, you just need to subclass the wwahost AppModule class.

### Basics of a Global Plugin {#globalPluginBasics}

Global Plugin files have a .py extension, and should have a short unique name which identifies what they do.

Global plugin files must be placed in the globalPlugins subdirectory of an add-on, or of the scratchpad directory of the NVDA user configuration directory.

Global Plugins must define a class called GlobalPlugin, which inherits from globalPluginHandler.GlobalPlugin.
This class can then define event and script methods, gesture bindings and other code.
This will all be covered in depth later.

NVDA loads all global plugins as soon as it starts, and unloads them on exit.

### Example 3: a Global Plugin Providing a Script to Announce the NVDA Version {#example3}

The following example Global Plugin Allows you to press NVDA+shift+v while anywhere in the Operating System to find out NVDA's version.
This example is only to show you the basic layout of a Global Plugin.

Copy and paste the code between (but not including) the start and end markers into a new text file with a name of example2.py, which should be saved in the globalPlugins subdirectory.
Be very careful to keep all tabs and spaces intact.

Once saved in the right place, either restart NVDA or choose Reload Plugins found under Tools in the NVDA menu.

From anywhere, you can now press NVDA+shift+v to have NVDA's version spoken and brailled.

    --- start ---
    # Version announcement plugin for NVDA
    # Developer guide example 3
    
    import globalPluginHandler
    from scriptHandler import script
    import ui
    import versionInfo
    
    class GlobalPlugin(globalPluginHandler.GlobalPlugin):
    
    	@script(gesture="kb:NVDA+shift+v")
    	def script_announceNVDAVersion(self, gesture):
    		ui.message(versionInfo.version)
    
    --- end ---

This Global Plugin file starts with two comment lines, which describe what the file is for.

It then imports the globalPluginHandler module, so that the Global Plugin has access to the base GlobalPlugin class.

It also imports a few other modules, namely ui, versionInfo and scriptHandler, which this specific plugin needs in order for it to perform the necessary actions to announce the version.

Next, it defines a class called GlobalPlugin, which is inherited from globalPluginHandler.GlobalPlugin.

Inside this class, it defines 1 or more events, scripts or gesture bindings.
In this example, it defines a script method that performs the version announcement.
The script decorator from the scriptHandler module is used to assign the NVDA+shift+v shortcut to this script.
However, the details of the script and its binding are not important for the purposes of this example.
The most important part is the class itself.
More information about scripts and the script decorator can be found in the [Defining script properties](#DefiningScriptProperties) section of this guide.

As with other examples in this guide, remember to delete the created Global Plugin when finished testing and then restart NVDA or reload plugins, so that original functionality is restored.

### NVDA Objects {#NVDAObjects}

NVDA represents controls and other GUI elements as NVDA Objects.
These NVDA Objects contain standardised properties, such as name, role, value, states and description, which allow other parts of NVDA to query or present information about a control in a generalised way.
For example, the OK button in a dialog would be represented as an NVDA Object with a name of "OK" and a role of button.
Similarly, a checkbox with a label of "I agree" would have a name of "I agree", a role of checkbox, and if currently checked, a state of checked.

As there are many different GUI Toolkits and platform and accessibility APIs, NVDA Objects abstract these differences into a standard form that NVDA can use, regardless of the toolkit or API a particular control is made with.
For example, the Ok button just discussed could be a widget in a Java application, an MSAA object, an IAccessible2 object or a UI Automation element.

NVDA Objects have many properties.
Some of the most useful are:

* name: the label of the control.
* role: one of the Role.* constants from NVDA's controlTypes module.
Button, dialog, editableText, window and checkbox are examples of roles.
* states: a set of 0 or more of the State.* constants from NVDA's controlTypes module.
Focusable, focused, selected, selectable, expanded, collapsed and checked are some examples of states.
* value: the value of the control; e.g. the percentage of a scroll bar or the current setting of a combo box.
* description: a sentence or two describing what the control does (usually the same as its tooltip).
* location: the object's left, top, width and height positions in screen coordinates.
* parent: this object's parent object.
For example, a list item object's parent would be the list containing it.
* next: the object directly after this one on the same level in logical order.
For example, a menu item NVDA Object's next object is most likely another menu item within the same menu.
* previous: like next but in reverse.
* firstChild: the first direct child object of this object.
For example, a list's first child would be the first list item.
* lastChild: the last direct child of this object.
* children: a list of all the direct children of this object; e.g. all the menu items in a menu.

There are also a few simplified navigation properties such as simpleParent, simpleNext, simpleFirstChild and simpleLastChild.
These are like their respective navigation properties described above, but NVDA filters out useless objects.
These properties are used when NVDA's simple review mode is turned on, which is the default.
These simple properties may be easier to use, but the real navigation properties more closely reflect the underlying Operating System structure.
Also, these may change in future versions of NVDA as improvements are made to simple review, so they should generally be avoided when programmatically locating specific objects.

When developing plugins, most of the time, it is not important what toolkit or API backs an NVDA Object, as the plugin will usually only access standard properties such as name, role and value.
However, as plugins become more advanced, it is certainly possible to delve deeper into NVDA Objects to find out toolkit or API specific information if required.

Plugins make use of NVDA Objects in three particular ways:

* Most events that plugins receive take an argument which is the NVDA Object on which the event occurred.
For example, event_gainFocus takes the NVDA Object that represents the control gaining focus.
* Scripts, events or other code may fetch objects of interest such as the NVDA Object with focus, NVDA's current navigator object, or perhaps the Desktop NVDA Object.
The code may then retrieve information from that object or perhaps even retrieve another object related to it (e.g. its parent, first child, etc.).
* the Plugin may define its own custom NVDA Object classes which will be used to wrap a specific control to give it extra functionality, mutate its properties, etc.

Just like App Modules and Global Plugins, NVDA Objects can also define events, scripts and gesture bindings.

### Scripts and Gesture Bindings {#scripts}

App Modules, Global Plugins and NVDA Objects can define special methods which can be bound to a particular piece of input such as a key press.
NVDA refers to these methods as scripts.

A script is a standard Python instance method with a name starting with "script_"; e.g. "script_sayDateTime".

A script method takes two arguments:

* self: a reference to the App Module, Global Plugin or NVDA Object instance the script was called on.
* gesture: an Input Gesture object, which represents the input that caused the script to run.

As well as the actual script method, some form of gesture binding must be defined, so that NVDA knows what input should execute the script.

A gesture identifier string is a simple string representation of a piece of input.
It consists of a two letter character code denoting the source of the input, an optional device in brackets, a colon (:) and one or more names separated by a plus (+) denoting the actual keys or input values.

Some examples of gesture string identifiers are:

* "kb:NVDA+shift+v"
* "br(freedomScientific):leftWizWheelUp"
* "br(alva.BC640):t3"
* "kb(laptop):NVDA+t"

Currently, the input sources in NVDA are:

* kb: system keyboard input
* br: braille display controls
* ts: touch screen
* bk: braille keyboard input

When NVDA receives input, it looks for a matching gesture binding in a particular order.
Once a gesture binding is found, the script is executed and no further bindings are used, nor is that particular gesture passed on automatically to the Operating System.

The order for gesture binding lookup is:

* The user specific gesture map
* The locale specific gesture map
* The braille display driver specific gesture map
* Loaded Global Plugins
* App Module of the active application
* Tree Interceptor of the NVDA Object with focus if any; e.g. a virtualBuffer
* NVDA Object with focus
* Global Commands (built in commands like quitting NVDA, object navigation commands, etc.)

#### Defining script properties {#DefiningScriptProperties}

For NVDA 2018.3 and above, the recommended way to set script properties is by means of the so called script decorator.
In short, a decorator is a function that modifies the behavior of a particular function or method.
The script decorator modifies the script in such a way that it will be properly bound to the desired gestures.
Furthermore, it ensures that the script is listed with the description you specify, and that it is categorised under the desired category in the input gestures dialog.

In order for you to use the script decorator, you will have to import it from the scriptHandler module.

    from scriptHandler import script

After that, just above your script definition, add the script decorator, providing it the desired arguments.
For example:

    --- start ---
    	@script(
    		description=_("Speaks the date and time"),
    		category=inputCore.SCRCAT_MISC,
    		gestures=["kb:NVDA+shift+t", "kb:NVDA+alt+r"]
    	)
    	def script_sayDateTime(self, gesture):
    
    --- end ---

In this example, your script will be listed in the input gestures dialog under the "Miscellaneous" category.
It will have the description "Speaks the date and time", and will be bound to the "NVDA+shift+t" and "NVDA+alt+r" key combinations on the keyboard.

The following keyword arguments can be used when applying the script decorator:

* description: A short, translatable string which describes the command for users.
  This is reported to users when in Input Help mode and shown in the input gestures dialog.
  The script will not appear in the Input Gestures dialog unless you specify a description.
* category: The category of the script in order for it to be grouped with other similar scripts.
  For example, a script in a global plugin which adds browse mode quick navigation keys may be categorized under the "Browse mode" category.
  The category can be set for individual scripts, but you can also set the "scriptCategory" attribute on the plugin class, which will be used for scripts which do not specify a category.
  There are constants for common categories prefixed with SCRCAT_ in the inputCore and globalCommands modules, which can also be specified.
  The script will be listed under the specified category in the Input Gestures dialog.
  If no category is specified, the script will be categorized under "Miscellaneous".
* gesture: A string containing a single gesture associated with this script, e.g. "kb:NVDA+shift+r".
* gestures: A string list of multiple gestures associated with this script, e.g. ["kb:NVDA+shift+r", "kb:NVDA+alt+t"].
  When both gesture and gestures are specified, they are combined.
  Either gesture, or any item in gestures can be used to trigger the script.
* canPropagate: A boolean indicating whether this script should also apply when it belongs to a focus ancestor object.
  For example, this can be used when you want to specify a script on a particular foreground object, or another object in the focus ancestry which is not the current focus object.
  This option defaults to False.
* bypassInputHelp: A boolean indicating whether this script should run when input help is active.
  This option defaults to False.
* allowInSleepMode: A boolean indicating whether this script should run when sleep mode is active.
  This option defaults to False.
* resumeSayAllMode: The say all mode that should be resumed when active before executing this script.
  The constants for say all mode can be found in the CURSOR enum in speech.sayAll.
  If resumeSayAllMode is not specified, say all does not resume after this script.
* speakOnDemand: A boolean indicating whether this script should produce speech when called while speech mode is "on-demand".
  This option defaults to False.

Though the script decorator makes the script definition process a lot easier, there are more ways of binding gestures and setting script properties.
For example, a special "__gestures" Python dictionary can be defined as a class variable on an App Module, Global Plugin or NVDA Object.
This dictionary should contain gesture identifier strings pointing to the name of the requested script, without the "script_" prefix.
You can also specify a description of the script in the method's "doc" attribute.
However, beware not to include an inline docstring at the start of the method if you do not set the "doc" attribute, as it would render the description not translatable.
The script decorator does not suffer from this limitation, so you are encouraged to provide inline docstrings as needed when using it.
Furthermore, an alternative way of specifying the script's category is by means of setting a "category" attribute on the script method to a string containing the name of the category.

### Example 4: A Global Plugin to Find out Window Class and Control ID {#example4}

The following Global Plugin allows you to press NVDA+leftArrow to have the window class of the current focus announced, and NVDA+rightArrow to have the window control ID of the current focus announced.
This example shows you how to define one or more scripts and gesture bindings on a class such as an App Module, Global Plugin or NVDA Object.

Copy and paste the code between (but not including) the start and end markers into a new text file with a name of example3.py, which should be saved in the globalPlugins subdirectory.
Be very careful to keep all tabs and spaces intact.

Once saved in the right place, either restart NVDA or choose Reload Plugins found under Tools in the NVDA menu.

    --- start ---
    #Window utility scripts for NVDA
    #Developer guide example 4
    
    import globalPluginHandler
    from scriptHandler import script
    import ui
    import api
    
    class GlobalPlugin(globalPluginHandler.GlobalPlugin):
    
    	@script(
    		description=_("Announces the window class name of the current focus object"),
    		gesture="kb:NVDA+leftArrow"
    	)
    	def script_announceWindowClassName(self, gesture):
    		focusObj = api.getFocusObject()
    		name = focusObj.name
    		windowClassName = focusObj.windowClassName
    		ui.message("class for %s window: %s" % (name, windowClassName))
    
    	@script(
    		description=_("Announces the window control ID of the current focus object"),
    		gesture="kb:NVDA+rightArrow"
    	)
    	def script_announceWindowControlID(self, gesture):
    		focusObj = api.getFocusObject()
    		name = focusObj.name
    		windowControlID = focusObj.windowControlID
    		ui.message("Control ID for %s window: %d" % (name, windowControlID))
    
    --- end ---
### Events {#events}

When NVDA detects particular toolkit, API or Operating System events, it abstracts these and fires its own internal events on plugins and NVDA Objects.

Although most events are related to a specific NVDA Object (e.g. name change, gain focus, state change, etc.), these events can be handled at various levels.
When an event is handled, it is stopped from going further down the chain.
However, code inside the event can choose to propagate it further if needed.

The order of levels through which the event passes until an event method is found is:

* Loaded Global Plugins
* The App Module associated with the NVDA Object on which the event was fired
* The Tree Interceptor (if any) associated with the NVDAObject on which the event was fired
* the NVDAObject itself.

Events are Python instance methods, with a name starting with "event_" followed by the actual name of the event (e.g. gainFocus).

These event methods take slightly different arguments depending at what level they are defined.

If an event for an NVDA Object is defined on an NVDA Object itself, the method only takes one mandatory argument which is the 'self' argument; i.e. the NVDA Object instance).
Some events may take extra arguments, though this is quite rare.

If an event for an NVDA Object is defined on a Global Plugin, App Module or Tree Interceptor, the event takes the following arguments:

* self: the instance of the Global Plugin, App Module or Tree Interceptor
* obj: the NVDA Object on which the event was fired
* nextHandler: a function that when called will propagate the event further down the chain.

Some common NVDA Object events are:

* foreground: this NVDA Object has become the new foreground object; i.e. active top-level object
* gainFocus
* focusEntered: Focus has moved inside this object; i.e. it is an ancestor of the focus object
* loseFocus
* nameChange
* valueChange
* stateChange
* caret: when the caret (insertion point) within this NVDA Object moves
* locationChange: physical screen location changes

There are many other events, though those listed above are usually the most useful.

For an example of an event handled by an App Module, please refer to [example 1](#Example1) (focus beeps in notepad).

### the App Module SleepMode variable {#appModuleSleepMode}

App Modules have one very useful property called "sleepMode", which if set to true almost completely disables NVDA within that application.
Sleep Mode is very useful for self voicing applications that have their own screen reading functionality, or perhaps even some games that need full use of the keyboard.

Although sleep mode can be toggled on and off by the user with the key command NVDA+shift+s, a developer can choose to have sleep mode enabled by default for an application.
This is done by providing an App Module for that application which simply sets sleepMode to True in the AppModule class.

### Example 5: A Sleep Mode App Module {#example5}

The following code can be copied and pasted in to a text file, then saved in the appModules directory with the name of the application you wish to enable sleep mode for.
As always, the file must have a .py extension.

    --- start ---
    import appModuleHandler
    
    class AppModule(appModuleHandler.AppModule):
    
    	sleepMode = True
    
    --- end ---
### Providing Custom NVDA Object Classes {#customNVDAObjectClasses}

Providing custom NVDA Object classes is probably the most powerful and useful way to improve the experience of an application in an NVDA plugin.
This method allows you to place all the needed logic for a particular control altogether in one NVDA Object class for that control, rather than scattering code for many controls across a plugin's events.

There are two steps to providing a custom NVDA Object class:

* Define the NVDA Object class and its events, scripts, gesture bindings and overridden properties.
* Tell NVDA to use this NVDA Object class in specific situations by handling it in the plugin's chooseNVDAObjectOverlayClasses method.

When defining a custom NVDAObject class, you have many NVDAObject base classes to choose from.
These base classes contain the base support for the particular accessibility or OS API underlying the control, such as win32, MSAA or Java access Bridge.
You should usually inherit your custom NVDAObject class from the highest base class you need in order to choose your class in the first place.
For example, if you choose to use your custom NVDAObject class when the window class name is "Edit" and the window control ID is 15, you should probably inherit from NVDAObjects.window.Window, as clearly you are aware that this is a Window object.
Similarly, if you match on MSAA's accRole property, you would probably need to inherit from NVDAObjects.IAccessible.IAccessible.
You should also consider what properties you are going to override on the custom NVDA Object.
For instance, if you are going to override an IAccessible specific property, such as shouldAllowIAccessibleFocusEvent, then you need to inherit from NVDAObjects.IAccessible.IAccessible.

The chooseNVDAObjectOverlayClasses method can be implemented on app modules or global plugin classes.
It takes 3 arguments:

1. self: the app module or global plugin instance.
1. obj: the NVDAObject for which classes are being chosen.
1. clsList: a Python list of NVDAObject classes that will be used for obj.

Inside this method, you should decide which custom NVDA Object class(es) (if any) this NVDA Object should use by checking its properties, etc.
If a custom class should be used, it must be inserted into the class list, usually at the beginning.
You can also remove classes chosen by NVDA from the class list, although this is rarely required.

### Example 6: Command to Retrieve the Length of Text in an Edit Field Using a Custom NVDA Object {#example6}

This app module for notepad provides a command to report the number of characters in edit fields.
You can activate it using NVDA+l.
Notice that the command is specific to edit fields; i.e. it only works while you are focused in an edit field, rather than anywhere in the application.

The following code can be copied and pasted in to a text file, then saved in the appModules directory with the name of notepad.py.

    --- start ---
    import appModuleHandler
    from scriptHandler import script
    from NVDAObjects.IAccessible import IAccessible
    import controlTypes
    import ui
    
    class AppModule(appModuleHandler.AppModule):
    
    	def chooseNVDAObjectOverlayClasses(self, obj, clsList):
    		if obj.windowClassName == "Edit" and obj.role == controlTypes.Role.EDITABLETEXT:
    			clsList.insert(0, EnhancedEditField)
    
    class EnhancedEditField(IAccessible):
    
    	@script(gesture="kb:NVDA+l")
    	def script_reportLength(self, gesture):
    		ui.message("%d" % len(self.value))
    
    --- end ---
### Making Small Changes to an NVDA Object in App Modules {#smallChangesToNVDAObjectInAppModules}

Sometimes, you may wish to make only small changes to an NVDA Object in an application, such as overriding its name or role.
In these cases, you don't need the full power of a custom NVDA Object class.
To do this, you can use the NVDAObject_init event available only on App Modules.

The event_NVDAObject_init method takes two arguments:

1. self: the AppModule instance.
1. obj: the NVDAObject being initialized.

Inside this method, you can check whether this object is relevant and then override properties accordingly.

### Example 7: Labelling the Notepad Edit Field Using event_NVDAObject_init {#example7}

This app module for notepad makes NVDA report Notepad's main edit field as having a name of "content".
That is, when it receives focus, NVDA will say "Content edit".

The following code can be copied and pasted in to a text file, then saved in the appModules directory with the name of notepad.py.

    --- start ---
    import appModuleHandler
    from NVDAObjects.window import Window
    
    class AppModule(appModuleHandler.AppModule):
    
    	def event_NVDAObject_init(self, obj):
    		if isinstance(obj, Window) and obj.windowClassName == "Edit" and obj.windowControlID == 15:
    			obj.name = "Content"
    --- end ---
### Parsing additional command line arguments in your plugin {#PluginCLIArgs}

By default NVDA accepts limited set of command line arguments and shows an error for an unknown ones.
However if you want to use any additional arguments, this is possible by adding a handler to the extension point `addonHandler.isCLIParamKnown`.
Note that since command line arguments are processed just after NVDA starts, your add-on needs to process them in the global plugin, since app modules or other drivers may not be loaded at this stage.
A sample handler can be written as follows:

    def processArgs(cliArgument: str) -> bool:
    	if cliArgument == "--enable-addon-feature":
    		...
    		return True  # Argument is known to the add-on and should not be flagged by NVDA
    	return False  # unknown argument - NVDA should warn user

Then the handler needs to be registered - preferably in the constructor of your global plugin:

    addonHandler.isCLIParamKnown.register(processArgs)
## Packaging Code as NVDA Add-ons {#Addons}

To make it easy for users to share and install plugins, drivers and braille translation tables, they can be packaged in to a single NVDA add-on package which the user can then install into a copy of NVDA via the Add-on Store found under Tools in the NVDA menu.
Add-on packages are only supported in NVDA 2012.2 and later.
An add-on package is simply a standard zip archive with the file extension of "`nvda-addon`" which contains a manifest file, optional install/uninstall code and one or more directories containing plugins, drivers and/or and braille translation tables.

### Non-ASCII File Names in Zip Archives {#nonASCIIFileNamesInZip}

If your add-on includes files which contain non-ASCII (non-English) characters, you should create the zip archive such that it uses UTF-8 file names.
This means that these files can be extracted properly on all systems, regardless of the system's configured language.
Unfortunately, many zip archivers do not support this, including Windows Explorer.
Generally, it has to be explicitly enabled even in archivers that do support it.
[7-Zip](http://www.7-zip.org/) supports this, though it must be enabled by specifying the "cu=on" method parameter.

### Manifest Files {#manifest}

Each add-on package must contain a manifest file named manifest.ini.
This must be a UTF-8 encoded text file.
This manifest file contains key = value pairs declaring info such as the add-on's name, version and description.

#### Available Fields {#manifestFields}

Although it is highly suggested that manifests contain all fields, the fields marked as mandatory must be included.
Otherwise, the add-on will not install.

* name (string, required): A short, unique, name for the add-on.
  * The recommended convention is lowerCamelCase.
  * This is used to differentiate add-ons internally, and is also used as the name of the add-on's directory in the user configuration directory.
  * Special characters should be avoided as the add-on name will be used as a folder name.
  Expected characters are alphanumeric, space, underscore and hyphen.
* summary (string, required): The name of the add-on as shown to the user.
* version (string, required): The version of this add-on; e.g. 2.0.1.
When uploading to the Add-on Store certain requirements apply:
  * Using `<major>.<minor>` or `<major>.<minor>.<patch>` format.
  * For a user to be able to update to this add-on, the version must be greater than the last version uploaded.
  * Add-on versions are expected to be unique for the addon name and channel, meaning that a beta, stable and dev version of the same add-on cannot share a version number.
  This is so there can be a unique ordering of newest to oldest.
  * The suggested convention is to increment the patch version number for dev versions, increment the minor version number for beta versions, and increment the major version number for stable versions.
* author (string, required): The author of this add-on, preferably in the form Full Name <email address>; e.g. Michael Curran <<mick@example.com>>.
* description (string): A sentence or two describing what the add-on does.
* url (string): A URL where this add-on, further info and upgrades can be found.
  * Starting the URL with `https://` is required for submitting to the Add-on Store.
* docFileName (string): The name of the main documentation file for this add-on; e.g. readme.html. See the [Add-on Documentation](#AddonDoc) section for more details.
* minimumNVDAVersion (string, required): The minimum required version of NVDA for this add-on to be installed or enabled.
  * e.g "2021.1"
  * Must be a three part version string i.e. Year.Major.Minor, or a two part version string of Year.Major.
  In the second case, Minor defaults to 0.
  * Defaults to "0.0.0"
  * Must be less than or equal to `lastTestedNVDAVersion`
  * This must match a valid API version to be submitted to the Add-on Store.
  Valid API versions are found [on GitHub](https://github.com/nvaccess/addon-datastore-transform/blob/main/nvdaAPIVersions.json).
* lastTestedNVDAVersion (string, required): The last version of NVDA this add-on has been tested with.
  * e.g "2022.3.3"
  * Must be a three part version string i.e. Year.Major.Minor, or a two part version string of Year.Major.
  In the second case, Minor defaults to 0.
  * Defaults to "0.0.0"
  * Must be greater than or equal to `minimumNVDAVersion`
  * This must match a valid API version to be submitted to the Add-on Store.
  Valid API versions are found [on GitHub](https://github.com/nvaccess/addon-datastore-transform/blob/main/nvdaAPIVersions.json).

All string values must be enclosed in quotes as shown in the example below.

The lastTestedNVDAVersion field in particular is used to ensure that users can be confident about installing an add-on.
It allows the add-on author to make an assurance that the add-on will not cause instability, or break the users system.
When this is not provided, or is less than the current version of NVDA (ignoring minor point updates e.g. 2018.3.1) then the user will be warned not to install the add-on.

<<<<<<< HEAD
The manifest can also specify information regarding the additional braille translation tables provided by the add-on.
Please refer to the [braille translation tables section](#BrailleTables) later on in this document.

#### An Example Manifest File {#toc37}
=======
#### An Example Manifest File {#manifestExample}
>>>>>>> 6c34bff9
    --- start ---
    name = "myTestAddon"
    summary = "Cool Test Add-on"
    version = "1.0.0"
    description = "An example add-on showing how to create add-ons!"
    author = "Michael Curran <mick@example.com>"
    url = "https://github.com/nvaccess/nvda/blob/master/projectDocs/dev/addons.md"
    docFileName = "readme.html"
    minimumNVDAVersion = "2021.1"
    lastTestedNVDAVersion = "2022.3.3"
    --- end ---
### Plugins and Drivers {#pluginsAndDrivers}

The following plugins and drivers can be included in an add-on:

* App modules: Place them in an appModules directory in the archive.
* Braille display drivers: Place them in a brailleDisplayDrivers directory in the archive.
* Global plugins: Place them in a globalPlugins directory in the archive.
* Synthesizer drivers: Place them in a synthDrivers directory in the archive.
* [Braille translation tables](#BrailleTables): Place them in a brailleTables directory in the archive.

### Optional install / Uninstall code {#installUninstallCode}

If you need to execute code as your add-on is being installed or uninstalled from NVDA (e.g. to validate license information or to copy files to a custom location), you can provide a Python file called installTasks.py in the archive which contains special functions that NVDA will call while installing or uninstalling your add-on.
This file should avoid loading any modules that are not absolutely necessary, especially Python C extensions or dlls from your own add-on, as this could cause later removal of the add-on to fail.
However, if this does happen, the add-on directory will be renamed and then deleted after the next restart of NVDA. 
Finally, it should not depend on the existence or state of other add-ons, as they may not be installed, have already been removed or not yet be initialized.

#### the onInstall function {#onInstall}

NVDA will look for and execute an onInstall function in installTasks.py after it has finished extracting the add-on into NVDA.
Note that although the add-on will have been extracted at this time, its directory will have a .pendingInstall suffix until NVDA is restarted, the directory is renamed and the add-on is really loaded for the first time.
If this function raises an exception, the installation of the add-on will fail and its directory will be cleaned up.

#### The onUninstall Function {#onUninstall}

NVDA will look for and execute an onUninstall function in installTasks.py when NVDA is restarted after the user has chosen to remove the add-on.
After this function completes, the add-on's directory will automatically be removed.
As this happens on NVDA startup before other components are initialized, this function cannot request input from the user.

### Localizing Add-ons {#localizingAddons}

It is possible to provide locale-specific information and messages for your add-on.
Locale information can be stored in a locale directory in the archive.
This directory should contain directories for each language it supports, using the same language code format as the rest of NVDA; e.g. en for English, fr_CA for French Canadian.

#### Locale-specific Manifest Files {#localeManifest}

Each of these language directories can contain a locale-specific manifest file called manifest.ini, which can contain a small subset of the manifest fields for translation.
These fields are summary and description.
All other fields will be ignored.

#### Locale-specific Messages {#localeMessages}

Each language directory can also contain gettext information, which is the system used to translate the rest of NVDA's user interface and reported messages.
As with the rest of NVDA, an `nvda.mo` compiled gettext database file should be placed in the `LC_MESSAGES` directory within this directory.
To allow plugins in your add-on to access gettext message information via calls to `_()`, `ngettext()`, `npgettext()` and `pgettext()` you must initialize translations at the top of each Python module by calling `addonHandler.initTranslation()`.
This function cannot be called in modules that do not belong to an add-on, e.g. in a scratchpad subdirectory.
For more information about gettext and NVDA translation in general, please read the [Translating NVDA page](https://github.com/nvaccess/nvda/blob/master/projectDocs/translating/readme.md)

### Add-on Documentation {#AddonDoc}

Documentation for an add-on should be placed in a doc directory in the archive.
Similar to the locale directory, this directory should contain directories for each language in which documentation is available.

Users can access documentation for a particular add-on by opening the Add-on Store, selecting the add-on and pressing the Add-on help button.
This will open the file named in the docFileName parameter of the manifest.
NVDA will search for this file in the appropriate language directories.
For example, if docFileName is set to readme.html and the user is using English, NVDA will open doc\en\readme.html.

### Braille translation tables {#BrailleTables}

Although NVDA ships with more than a hundred braille translation tables provided by [the liblouis project](https://liblouis.io/) aimed at fitting most needs, it also supports the addition of custom tables.
Custom tables must be placed in the brailleTables directory of an add-on or subdirectory of the scratchpad directory.
These tables can either replace standard tables shipped with NVDA or be completely new ones.

When adding a table, some information must be provided such as its display name in the Preferences dialog, whether it supports input and/or output and whether it is for contracted braille.
When an add-on ships with tables, this information is included in its manifest in the optional brailleTables section.
For example:
```
--- start ---
[brailleTables]
[[fr-bfu-tabmod-comp8.utb]]
displayName = French (unified) 8 dot computer braille - Addition
contracted = False
output = True
input = True

[[no-no-8dot.utb]]
displayName = Norwegian 8 dot computer braille - Replacement
contracted = False
output = True
input = True
--- end ---
```

In the above example, `fr-bfu-tabmod-comp8.utb` is a new table,  while `no-no-8dot.utb` replaces a table that is already included in NVDA.
Both tables need to be shipped in the brailleTables directory of the add-on.
It is also possible to include a table in the manifest that is shipped with NVDA but otherwise unavailable for selection in the Preferences dialog.
In that case, the table does not need to be shipped in the add-on's brailleTables directory.

Providing a custom table, whether it has the same file name as a standard table or a different name, thus requires you to define the table in the add-on's manifest.
The only exception to this rule applies to tables that are included within other tables.
While they don't have to be included in the manifest of the add-on, they can only be included from other tables that are part of the same add-on.

Custom tables can also be placed in the brailleTables subdirectory of the scratchpad directory.
In this case, the table metadata can be placed in a `manifest.ini` file in the root of the scratchpad in the exact same format as the example above.
Basically, this means that, whether using an add-on or the scratchpad, the requirements and implementation steps are equal.
Note that a `manifest.ini` file in the scratchpad is only parsed for braille table metadata.
Other add-on metadata in the file is ignored.

Please refer to the [liblouis documentation](https://liblouis.io/documentation/) for detailed information regarding the braille translation tables format.

## NVDA Python Console {#PythonConsole}

The NVDA Python console emulates the interactive Python interpreter from within NVDA.
It is a development tool which is useful for debugging, general inspection of NVDA internals or inspection of the accessibility hierarchy of an application.

### Usage {#pythonConsoleUsage}

The console can be activated in two ways:

* By pressing NVDA+control+z.
If activated in this fashion, a snapshot of the current state of NVDA at the time the key was pressed will be taken and saved in certain variables available in the console.
See [Snapshot Variables](#PythonConsoleSnapshotVariables) for more details.
* By selecting Tools -> Python console from the NVDA system tray menu.

The console is similar to the standard interactive Python interpreter.
Input is accepted one line at a time and processed when enter is pressed.
Multiple lines can be pasted at once from the clipboard and will be processed one by one. 
You can navigate through the history of previously entered lines using the up and down arrow keys.

Output (responses from the interpreter) will be spoken when enter is pressed.
The f6 key toggles between the input and output controls.
When on the output control, alt+up/down jumps to the previous/next result (add shift for selecting).
Pressing control+l clears the output.

The result of the last executed command is stored in the "_" global variable.
This shadows the gettext function which is stored as a built-in with the same name.
It can be unshadowed by executing "del _" and avoided altogether by executing "_ = _".

Closing the console window (with escape or alt+F4) simply hides it.
This allows the user to return to the session as it was left when it was closed, including history and variables.

### Namespace {#PythonConsoleNamespace}
#### Automatic Imports {#pythonConsoleAutoImports}

For convenience, the following modules and variables are automatically imported in the console:
sys, os, wx, log (from logHandler), api, queueHandler, config, controlTypes, textInfos, braille, speech, vision, appModules, globalPlugins

See: pythonConsole.PythonConsole.initNamespace

#### Snapshot Variables {#PythonConsoleSnapshotVariables}

Whenever NVDA+control+z is pressed, certain variables available in the console will be assigned according to the current state of NVDA.
These variables are:

* focus: The current focus object
* focusAnc: The ancestors of the current focus object
* fdl: Focus difference level; i.e. the level at which the ancestors for the current and previous focus differ
* fg: The current foreground object
* nav: The current navigator object
* mouse: The current mouse object
* brlRegions: The braille regions from the active braille buffer

### Tab completion {#pythonConsoleTab}

The input control supports tab-completion of variables and member attributes names.
Hit the tab key once to complete the current input if there is one single candidate.
If there is more than one, hit the tab key a second time to open a menu listing all matching possibilities.
By default, only "public" member attributes are listed.
That is, if the input is "nav.", attribute names with no leading underscore are proposed.
If the input is "nav._", attribute names with a single leading underscore are proposed.
Similarly, if the input is "nav.__", attribute names with two leading underscores are proposed.

## Remote Python Console {#remotePythonConsole}

A remote Python console is available in source builds of NVDA, for situations where remote debugging of NVDA is useful.
It is similar to the [local Python console](#PythonConsole) discussed above, but is accessed via TCP.

Please be aware that this is a huge security risk.
It is not available in binary builds distributed by NV Access, and You should only enable it if you are connected to trusted networks.

### Usage {#remotePythonConsoleUsage}

To enable the remote Python console, use the local Python console to import remotePythonConsole and call remotePythonConsole.initialize().
You can then connect to it via TCP port 6832.

History of previously entered lines is not supported.

The namespace is the same as [the namespace in the local Python console](#PythonConsoleNamespace).

There are some special functions:

* snap(): Takes a snapshot of the current state of NVDA and saves it in the [snapshot variables](#PythonConsoleSnapshotVariables).
* rmSnap(): Removes all snapshot variables.

## Extension Points {#ExtensionPoints}

NVDA's `extensionPoints` module, allows code in different parts of NVDA, or in add-ons, to perform tasks such as:

* Be notified when an action occurs or a state is changed.
* Receive, as part of being notified, variables related to the action or changed state.
* Cancel or alter an action NVDA was going to take, based upon certain conditions.
* Modify data that NVDA is using (such as changing speech sequences or braille, before they are spoken or brailled).
* Delay something NVDA is doing, while intervening operations are performed.

There are five kinds of extension point:

| Type |Purpose|
|---|---|
|`Action` |Allows some code to find out what other code is doing. For example, an add-on can be notified before or after a config profile changes.|
|`Filter` |Edits data. A filter registered in the speech module, might allow changing speech strings before they are spoken.|
|`Decider` |Runs each registered handler until one of them returns `False`. If one does, it can be used to prevent the invoking code from running.|
|`AccumulatingDecider` |Like `Decider`, but always runs all of its registered handlers, and only decides if one of them failed at the end. The expected result of each is `True` by default, though expecting `False` is possible.|
|`Chain` |Allows registering handlers that return iterables (mainly generators). Calling `iter` on the `Chain` returns a generator that iterates over all the handlers.|

The sections below provide the list of currently defined extension points in NVDA, along with brief descriptions for them.
Please see code documentation in the associated files, or the code itself, for further explanation.
The section titles below represent the package or module in which the listed extension points are defined.

For examples of how to define and use new extension points, please see the code documentation of the `extensionPoints` package.

### braille {#brailleExtPts}

| Type |Extension Point |Description|
|---|---|---|
|`Filter` |`filter_displaySize` |Allows components or add-ons to change the display size used for braille output.|
|`Action` |`displaySizeChanged` |Notifies of display size changes.|
|`Action` |`pre_writeCells` |Notifies when cells are about to be written to a braille display|
|`Action` |`displayChanged` |Notifies of braille display changes.|
|`Decider` |`decide_enabled` |Allows deciding whether the braille handler should be forcefully disabled.|

### appModuleHandler {#appModuleHandlerExtPts}

| Type |Extension Point |Description|
|---|---|---|
|`Action` |`post_appSwitch` |Triggered when the foreground application changes|

### addonHandler {#addonHandlerExtPts}

| Type |Extension Point |Description|
|---|---|---|
|`AccumulatingDecider` |`isCLIParamKnown` |Allows adding NVDA commandline parameters which apply to plugins. See [this section of the Dev Guide](#PluginCLIArgs) for more information.|

### brailleViewer {#brailleViewerExtPts}

| Type |Extension Point |Description|
|---|---|---|
|`Action` |`postBrailleViewerToolToggledAction` |Triggered every time the Braille Viewer is created / shown or hidden / destroyed.|

### config {#configExtPts}

| Type |Extension Point |Description|
|---|---|---|
|`Action` |`post_configProfileSwitch` |Notifies after the configuration profile has been switched.|
|`Action` |`pre_configSave` |Notifies before NVDA's configuration is saved to disk.|
|`Action` |`post_configSave` |Notifies after NVDA's configuration has been saved to disk.|
|`Action` |`pre_configReset` |Notifies before configuration is reloaded from disk or factory defaults are applied.|
|`Action` |`post_configReset` |Notifies after configuration has been reloaded from disk or factory defaults were applied.|

### core {#coreExtPts}

| Type |Extension Point |Description|
|---|---|---|
|`Action` |`postNvdaStartup` |Notifies after NVDA has finished starting up.|

### inputCore {#inputCoreExtPts}

| Type |Extension Point |Description|
|---|---|---|
|`Decider` |`decide_executeGesture` |Notifies when a gesture is about to be executed, allowing other code to decide if it should be.|

### logHandler {#logHandlerExtPts}

| Type |Extension Point |Description|
|---|---|---|
|`Action` |`_onErrorSoundRequested` |Triggered every time an error sound needs to be played. This extension point should not be used directly but retrieved calling `getOnErrorSoundRequested()` instead.|

### nvwave {#nvwaveExtPts}

| Type |Extension Point |Description|
|---|---|---|
|`Decider` |`decide_playWaveFile` |Notifies when a wave file is about to be played, allowing other code to decide if it should be.|

### speech {#speechExtPts}

| Type |Extension Point |Description|
|---|---|---|
|`Action` |`speechCanceled` |Triggered when speech is canceled.|
|`Action` |`pre_speechCanceled` |Triggered before speech is canceled.|
|`Action` |`pre_speech` |Triggered before NVDA handles prepared speech.|
|`Filter` |`filter_speechSequence` |Allows components or add-ons to filter speech sequence before it passes to the synth driver.|

### synthDriverHandler {#synthDriverHandlerExtPts}

| Type |Extension Point |Description|
|---|---|---|
|`Action` |`synthIndexReached` |Notifies when a synthesizer reaches an index during speech.|
|`Action` |`synthDoneSpeaking` |Notifies when a synthesizer finishes speaking.|
|`Action` |`synthChanged` |Notifies of synthesizer changes.|

### tones {#tonesExtPts}

| Type |Extension Point |Description|
|---|---|---|
|`Decider` |`decide_beep` |Notifies when a beep is about to be generated and played, allowing a component to decide whether it should be.|

### treeInterceptorHandler {#treeInterceptorHandlerExtPts}

| Type |Extension Point |Description|
|---|---|---|
|`Action` |`post_browseModeStateChange` |Notifies when browse mode state changes.|

### utils.security {#utils_securityExtPts}

| Type |Extension Point |Description|
|---|---|---|
|`Action` |`post_sessionLockStateChanged` |Notifies when a session lock or unlock event occurs.|

### winAPI.messageWindow {#winAPI_messageWindowExtPts}

| Type |Extension Point |Description|
|---|---|---|
|`Action` |`pre_handleWindowMessage` |Notifies when NVDA receives a window message, allowing components to perform an action when certain system events occur.|

### winAPI.secureDesktop {#winAPI_secureDesktopExtPts}

| Type |Extension Point |Description|
|---|---|---|
|`Action` |`winAPI.secureDesktop.post_secureDesktopStateChange` |Notifies when the user has switched to/from the secure desktop|

### bdDetect {#bdDetectExtPts}

| Type |Extension Point |Description|
|---|---|---|
|`Chain` |`scanForDevices` |Can be iterated to scan for braille devices.|

### vision.visionHandlerExtensionPoints.EventExtensionPoints {#visionExtPts}

These extension points are expected to be used and registered to differently than other extension points.
Please see the `EventExtensionPoints` class documentation for more information, and detailed descriptions.

| Type |Extension Point |Notifies a vision enhancement provider when ...|
|---|---|---|
|`Action` |`post_objectUpdate` |an object property has changed.|
|`Action` |`post_focusChange` |the focused NVDAObject has changed.|
|`Action` |`post_foregroundChange` |the foreground NVDAObject has changed.|
|`Action` |`post_caretMove` |a physical caret has moved.|
|`Action` |`post_browseModeMove` |a virtual caret has moved.|
|`Action` |`post_reviewMove` |the position of the review cursor has changed.|
|`Action` |`post_mouseMove` |the mouse has moved.|
|`Action` |`post_coreCycle` |the end of each core cycle has been reached.|
<|MERGE_RESOLUTION|>--- conflicted
+++ resolved
@@ -1,1363 +1,1355 @@
-# NVDA NVDA_VERSION Developer Guide
-
-[TOC]
-
-
-
-## Introduction {#introduction}
-
-This guide provides information concerning NVDA development, including translation and the development of components for NVDA.
-
-### Add-on API stability {#API}
-
-The NVDA Add-on API includes all NVDA internals, except symbols that are prefixed with an underscore.
-
-The NVDA Add-on API changes over time, such as removals, deprecations and new features.
-Important changes to the API are announced on the [NVDA API mailing list](https://groups.google.com/a/nvaccess.org/g/nvda-api/about).
-Changes relevant to developers are also announced via the [NVDA changes file](https://www.nvaccess.org/files/nvda/documentation/changes.html).
-Any changes to the API policy outlined in this section will be conveyed via these two channels.
-
-API breaking releases happen at most once per year, these are `.1` releases, e.g. `2022.1`.
-The API remains backwards compatible between breaking releases.
-API breaking changes should be considered relatively stable in the first beta: e.g. `2022.1.beta1`.
-
-API features may become deprecated over time.
-Deprecated API features may have a scheduled removal date, a future breaking release (e.g. `2022.1`).
-Deprecations may also have no scheduled removal date, and will remain supported until it is no longer reasonable.
-Note, the roadmap for removals is 'best effort' and may be subject to change.
-Please open a GitHub issue if the described add-on API changes result in the API no longer meeting the needs of an add-on you develop or maintain.
-
-### A Note About Python {#aboutPython}
-
-NVDA and its components are primarily written in the Python programming language.
-It is not the goal of this guide to teach you Python, though examples are provided through out this guide which will help to familiarise you with the Python syntax.
-Documentation and other resources related to the Python language can be found at [www.python.org/](http://www.python.org/)
-
-### C++ {#cPlusPlus}
-
-Some of NVDA is written in C++, e.g. nvdaHelper.
-For an overview of nvdaHelper, including how to configure Visual Studio to enable intellisense see the
-[nvdaHelper readme](https://github.com/nvaccess/nvda/blob/master/nvdaHelper/readme.md)
-
-## Translation {#translation}
-
-In order to support multiple languages/locales, NVDA must be translated and data specific to the locale must be provided.
-This section only includes information on custom NVDA file formats required for translation.
-Other items need to be translated, such as the NVDA user interface and documentation, but these use standard file formats.
-For complete documentation about translating NVDA, please see the [Translating page](https://github.com/nvaccess/nvda/blob/master/projectDocs/translating/readme.md)
-
-### Character Descriptions {#characterDescriptions}
-
-Sometimes it can be very difficult or even impossible to distinguish one character from another.
-For example, two characters might be pronounced the same way, even though they are actually different characters.
-To help users when this occurs, character descriptions can be provided which describe the character in a unique way.
-
-Character descriptions can be provided for a locale in a file named characterDescriptions.dic in the directory for the locale.
-This is a UTF-8 encoded text file.
-Blank lines and lines beginning with a "#" character are ignored.
-All other lines should contain a character, followed by a tab, then one or more descriptions separated by tabs.
-Multiple descriptions for a character will be read with natural pauses between them when reading a single character, e.g. when using `leftArrow` or `rightArrow`.
-When reading character descriptions of multiple subsequent characters using spelling commands, the first description is used for each character, e.g. spelling the current line with triple press on `NVDA+upArrow`.
-
-For example:
-
-```
-# This is a comment.
-a	alpha
-b	bravo beta
-```
-
-In this example, "a" will read "alpha" as the character description, and "b" will read as "bravo, beta".
-
-In most cases, the characters in this file should be a single lower case character.
-It is assumed that characters will have the same description regardless of their case, so upper case characters are converted to lower case before looking up their character descriptions.
-
-<<<<<<< HEAD
-#### Translating this file {#TranslatingCharacterDescriptionsFile}
-Translations for characterDescriptions.dic happen on SVN following [this process](https://github.com/nvaccess/nvda/wiki/TranslatingUsingAutomaticProcess).
-
-For a full example and reference, please look at the English [characterDescriptions.dic file](https://github.com/nvaccess/nvda/blob/master/source/locale/en/characterDescriptions.dic).
-
-### Symbol Pronunciation {#toc8}
-=======
-### Symbol Pronunciation {#symbolPronunciation}
->>>>>>> 6c34bff9
-
-It is often useful to hear punctuation and other symbols pronounced as words when reading text, particularly when moving by character.
-Unfortunately, the pronunciation of symbols is inconsistent between speech synthesisers and many synthesisers do not speak many symbols and/or do not allow control over what symbols are spoken.
-Therefore, NVDA allows information about symbol pronunciation to be provided.
-
-This is done for a locale by providing a file named symbols.dic in the directory for the locale.
-This is a UTF-8 encoded text file.
-Blank lines and lines beginning with a "#" character are ignored.
-All locales implicitly inherit the symbol information for English, though any of this information can be overridden.
-
-The file contains two sections, [complex symbols](#toc9) and [symbols](#toc10).
-
-#### Translating this file {#TranslatingSymbolsFile}
-Translations for symbols.dic happen on SVN following [this process](https://github.com/nvaccess/nvda/wiki/TranslatingUsingAutomaticProcess).
-See the file [locale\en\symbols.dic](https://github.com/nvaccess/nvda/blob/master/source/locale/en/symbols.dic) for the English definitions which are inherited for all locales.
-
-#### Defining Complex Symbols {#complexSymbols}
-
-The first section is optional and defines regular expression patterns for complex symbols.
-Complex symbols are symbols which aren't simply a character or sequence of characters, but instead require a more complicated match.
-An example is the full stop (.) sentence ending in English.
-The "." is used for multiple purposes, so a more complicated check is required to determine whether this refers to the end of a sentence.
-
-The complex symbols section begins with the line:
-
-```
-complexSymbols:
-```
-
-Subsequent lines contain a textual identifier used to identify the symbol, a tab and the regular expression pattern for that symbol.
-For example:
-
-```re
-sentence ending	(?<=[^\s.])\.(?=[\"')\s]|$)
-dates with .	\b(\d\d)\.(\d\d)\.(\d{2}|\d{4})\b
-```
-
-Again, the English symbols are inherited by all other locales, so you need not include any complex symbols already defined for English.
-
-#### Defining Symbol Information {#symbolInformation}
-
-The second section provides information about when and how to pronounce all symbols.
-It begins with the line:
-
-```
-symbols:
-```
-
-Subsequent lines should contain several fields separated by tabs.
-The only mandatory fields are the identifier and replacement.
-The default will be used for omitted fields.
-The fields are as follows:
-
-* `identifier`: The identifier of the symbol.
-  In most cases, this is just the character or characters of the symbol.
-  However, it can also be the identifier of a complex symbol.
-  Certain characters cannot be typed into the file, so the following special sequences can be used:
-  * `\0`: null
-  * `\t`: tab
-  * `\n`: line feed
-  * `\r`: carriage return
-  * `\f`: form feed
-  * `\#`: # character (needed because # at the start of a line denotes a comment)
-* `replacement:` The text which should be spoken for the symbol.
-  If the symbol is a complex symbol, `\1`, `\2`, etc. can be used to refer to the groups matches, which will be inlined in the replacement, allowing for simpler rules.
-  This also means that to get a `\` character in the replacement, one has to type `\\`.
-* `level`: The symbol level at which the symbol should be spoken.
-  * The symbol level is configured by the user and specifies the amount of symbols that should be spoken.
-  * This field should contain one of the levels "none", "some", "most", "all" or "char", or "-" to use the default.
-  * "char" means that the symbol should only be pronounced when moving by character.
-  * The default is to inherit the value or "all" if there is nothing to inherit.
-* `preserve`: Whether the symbol itself should be preserved to facilitate correct pronunciation by the synthesiser.
-  For example, symbols which cause pauses or inflection (such as the comma in English) should be preserved.
-  This field should be one of the following:
-  * `never`: Never preserve the symbol.
-  * `always`: Always preserve the symbol.
-  * `norep`: Only preserve the symbol if it is not being replaced; i.e. the user has set symbol level lower than the level of this symbol.
-  * `-`: Use the default.
-  The default is to inherit the value or "never" if there is nothing to inherit.
-
-Finally, a display name for the symbol can be provided in a comment after a tab at the end of the line.
-This will be shown to users when editing the symbol information and is especially useful for translators to define translated names for English complex symbols.
-
-#### Examples {#TranslatingSymbolsExamples}
-
-```
-(	left paren	most
-```
-
-This means that the "(" character should be spoken as "left paren" only when the symbol level is set to most or higher; i.e. most or all.
-
-```
-,	comma	all	always
-```
-
-This means that the "," character should be spoken as "comma" when the symbol level is set to all and that the character itself should always be preserved so that the synthesiser will pause appropriately.
-
-```
-. sentence ending	point	# . fin de phrase
-```
-
-This line appears in the French symbols.dic file.
-It means that the ". sentence ending" complex symbol should be spoken as "point".
-Level and preserve are not specified, so they will be taken from English.
-A display name is provided so that French users will know what the symbol represents.
-
-```
-dates with .	\1 point \2 point \3	all	norep	# date avec points
-```
-
-This line appears in the French symbols.dic file.
-It means that the first, second, and third groups of the match will be included, separated by the word 'point'.
-The effect is thus to replace the dots from the date with the word 'point'.
-
-If your language uses a thousands separator such as a full stop (.) which is handled incorrectly due to other rules, you will need to define a complex symbol pattern for it.
-For example, if your language uses a comma (,) as its thousands separator, you would include the following in the complex symbols section:
-
-```re
-thousands separator	(?<=\d)\,(?=\d)
-```
-
-You would also include something like the following in the main symbols section:
-
-```
-thousands separator	comma	all	norep
-```
-
-### Gestures {#TranslatingGestures}
-
-The gestures defined originally in NVDA are adapted with English softwares and keyboard layout.
-In most cases, these gestures can also be executed on other keyboard layouts without any problem.
-However, sometimes a gesture originally defined by NVDA is not adapted for a specific locale (keyboard layout or software).
-The need to modify an original gesture may be due to the following reasons:
-
-* The original gesture is defined with a character that is not a key name on the locale keyboard layout.
-Generally, the key names are the characters that can be input without the help of a modifier key (`shift`, `control`, etc.)
-* The original gesture takes advantage of the keys physical location on the English keyboard layout, but this advantage does not appear anymore with the locale keyboard layout.
-* The original gesture is defined to match a native shortcut in Windows or in an application, but the shortcut in the local version of Windows or of this application is not the same as the English one.
-
-In all of this case, NVDA allows to remap this gesture for this specific locale.
-
-#### Examples {#TranslatingGesturesExamples}
-
-Below are three detailed examples of gestures.ini files corresponding to the three listed situations where a gesture remapping could be required.
-
-##### Example 1: The original gesture is defined with a character that is not a key name on the locale keyboard layout {#TranslatingGesturesEx1}
-
-In English original version, the scripts for left and right mouse click (laptop layout) are executed respectively with `NVDA+[` and `NVDA+]`.
-
-* On English keyboard layout, the `[` and `]` keys are the two keys at the right of the `p` key.
-* On Italian keyboard layout, `[` and `]` characters can only be input with the help of `AltGr` modifier: `AltGr+è` and `AltGr+Plus` respectively.
-
-Thus Italian translators decided to remap these scripts with the two keys at the right of the `p` key on Italian keyboard layout, i.e. `è` and `+`.
-To do this they have added the following lines in the `gestures.ini` file:
-
-```
-[globalCommands.GlobalCommands]
-	leftMouseClick = kb(laptop):NVDA+è
-	rightMouseClick = kb(laptop):NVDA+plus
-```
-
-##### Example 2: The original gesture takes advantage of the keys physical location {#TranslatingGesturesEx2}
-
-Looking again at the scripts for left and right mouse click (laptop layout) we can see that they are originally mapped (in English) to two neighboring keys.
-This corresponds to the left and right buttons of the mouse.
-As seen in example 1, many translators have had to modify these keys.
-Most of them (if not all) have chosen two neighboring keys.
-For example, in French `gestures.ini` the following lines have been added:
-
-```
-[globalCommands.GlobalCommands]
-	None = kb(laptop):nvda+[, kb(laptop):nvda+control+[, kb(laptop):nvda+], kb(laptop):nvda+control+], kb(laptop):nvda+shift+., kb(laptop):nvda+., kb(laptop):nvda+control+.
-	leftMouseClick = kb(laptop):nvda+ù
-	rightMouseClick = kb(laptop):nvda+*
-```
-
-The `ù` and `*` on French layout are not at the same location as `[` and `]` of English layout, but these are still two neighboring keys.
-Moreover we can see here that `NVDA+[` and `NVDA+]` has been among other mapped to None in order to unbind these gestures.
-For French (France) layout, this was not mandatory since there is no possibility to input `NVDA+[` or `NVDA+]` without any other modifier key.
-
-##### Example 3: The original gesture is defined to match a native shortcut {#TranslatingGesturesEx3}
-
-NVDA provides a script for Word document object named `toggleBold`.
-This script is mapped to the same gesture as the Word native shortcut to set text bold, i.e. `control+b` in English version of Word.
-However on French version of Word, the shortcut to turn text bold is `control+g`.
-The G stands for "gras" meaning "bold" in French.
-The following lines have been added in the French `gestures.ini` file to remap this script:
-
-```
-[NVDAObjects.window.winword.WordDocument]
-	None = kb:control+b, kb:control+[, kb:control+], "kb:control+shift+,", kb:control+shift+., kb:control+l, kb:control+r
-	toggleBold = kb:control+g, kb:control+shift+b
-```
-
-We can see that `control+b` has been unbound.
-This was necessary because it is the shortcut of another command in French version of Word.
-No remapping has been done for `toggleItalic` script since the shortcut is the same for French and English versions of Word.
-
-#### How to remap a shortcut key {#TranslatingGesturesSteps}
-
-##### Identify the class, the script and the original gesture to be remapped {#TranslatingGesturesStepIdentify}
-
-To edit the gesture.ini file, you will have to identify the class, the script and the original shortcut you want to remap.
-
-##### Case of a global command script {#TranslatingGesturesStepCaseGlobal}
-
-If the gesture to be remapped is a global command, you may execute the following steps to find out the class and the script name of the command:
-
-* activate input help (`NVDA+1`)
-* press the gesture you want to remap, e.g. `NVDA+]` (laptop layout)
-* de-activate input help (`NVDA+1`)
-* open the log (`NVDA+F1`)
-* find out the line corresponding to the moment you have executed the gesture, e.g.:
-  ```
-  Input help: gesture kb(laptop):NVDA+], bound to script rightMouseClick on globalCommands.GlobalCommands
-  ```
-
-The information you are searching is on this line:
-
-* script name: `rightMouseClick`
-* class name: `globalCommands.GlobalCommands` (Note that this is always this class for global commands)
-* original gesture: `kb(laptop):NVDA+]`
-
-##### Case of an application specific script {#TranslatingGesturesStepCaseApplication}
-
-In case you want to remap an application specific script, you will have to follow the same steps as those for a global command script.
-You just need to ensure before proceeding that you are in the targeted application.
-
-##### Case of an object specific script {#TranslatingGesturesStepCaseObject}
-
-For object specific scripts such as the ones linked to `NVDAObjects.window.winword.WordDocument`, you may follow the same steps as those for application specific script, paying attention to the two following points:
-
-* You need to ensure before proceeding that the object to which the script is bound is focused.
-* Some of these scripts have no help message, so you may not hear anything when executing them in input help mode; but the script's name and the class of the object will still appear in the log.
-
-Though, the class of the object appearing in the log may be a subclass of the one where the original gesture is actually bound.
-In this case, you will have to explore NVDA's source code to find this parent class.
-
-#### Translating this file {#TranslatingGesturesFile}
-
-Translations for gestures.ini happen on SVN following [this process](https://github.com/nvaccess/nvda/wiki/TranslatingUsingAutomaticProcess).
-
-1. In your local copy of the screenReaderTranslations repository, check if the gestures.ini file exists, e.g. `d:\SVN\SRT\fr\gestures.ini`
-   * If this file does not exist, create it by copying it from the last version of NVDA.
-   * If it already exists, all is fine.
-2. In this file the sections correspond to the class to which the script belongs.
-If the class your looking for does not exist, create this section.
-3. Under the targeted section, add a line corresponding to the new shortcut. e.g.:
-
-   ```
-   toggleBold = kb:control+g, kb:control+shift+b
-   ```
-
-   If a line already exists for the script name you want to modify the shortcut, add the new shortcut on the same line, separating each shortcut from another with a comma (,)
-
-4. If you want to unmap the original shortcut, just map it to `None`, e.g.:
-
-   ```
-   None = kb:control+b
-   ```
-
-   Unmapping the original shortcut is only required if this shortcut does not match any other remapped locale shortcut.
-
-5. Save your file in UTF-8 format.
-6. Commit your changes to screenReaderTranslations repo.
-
-
-## Plugins {#plugins}
-### Overview {#pluginsOverview}
-
-Plugins allow you to customize the way NVDA behaves overall or within a particular application.
-They are able to:
-
-* Respond to particular events such as focus and object property changes; e.g. when a control changes its name.
-* Implement commands which are bound to particular key presses or other input.
-* Customise the behaviour of and implement additional functionality for particular controls.
-* Customise or add new support for text content and complex documents.
-
-This section provides an introduction to developing plugins.
-Developers should consult the code documentation for a complete reference.
-
-### Types of Plugins {#pluginsTypes}
-
-There are two types of plugins. These are:
-
-* App Modules: code specific to a particular application.
-The App Module receives all events for a particular application, even if that application is not currently active.
-When the application is active, any commands that the App Module has bound to key presses or other input can be executed by the user.
-* Global Plugins: code global to NVDA; i.e. it is used in all applications.
-Global Plugins Receive all events for all controls in the Operating System.
-Any commands bound by a Global Plugin can be executed by the user wherever they are in the operating system, regardless of application.
-
-If you wish to improve NVDA's access to a particular application, it is most likely you will want to write an App Module.
-In contrast, if you wish to add some overall functionality to NVDA (e.g. a script that announces current Wireless network strength while in any application), then a Global Plugin is what you want.
-
-Both App Modules and Global Plugins share a common look and feel.
-They are both Python source files (with a .py extension), they both define a special class containing all events, scripts and bindings, and they both may define custom classes to access controls, text content and complex documents.
-However, they do differ in some ways.
-
-Custom appModules and globalPlugins can be packaged into NVDA add-ons. 
-This allows easy distribution, and provides a safe way for the user to install and uninstall the custom code.
-Please refer to the [Add-ons section](#Addons) later on in this document.
-
-In order to test the code while developing, you can place it in a special 'scratchpad' directory in your NVDA user configuration directory.
-You will also need to configure NVDA to enable loading of custom code from the Developer Scratchpad Directory, by enabling this in the Advanced category of NVDA's Settings dialog.
-The Advanced category also contains a button to easily open the Developer Scratchpad directory if enabled.
-
-The following few sections will talk separately about App Modules and Global Plugins.
-After this point, discussion is again more general.
-
-### Basics of an App Module {#appModuleBasics}
-
-App Module files have a .py extension, and in most cases should be named the same as either the main executable of the application for which you wish them to be used or the package inside a host executable.
-For example, an App Module for notepad would be called notepad.py, as notepad's main executable is called notepad.exe.
-To map a single App Module for multiple executables, or handle when an executable name violates the Python import rules, refer to [Associating App Modules with an executable](#AssociatingAppModule).
-For apps hosted inside host executables, see the section on app modules for hosted apps.
-
-App Module files must be placed in the appModules subdirectory of an add-on, or of the scratchpad directory of the NVDA user configuration directory.
-
-App Modules must define a class called AppModule, which inherits from appModuleHandler.AppModule.
-This class can then define event and script methods, gesture bindings and other code.
-This will all be covered in depth later.
-
-NVDA loads an App Module for an application as soon as it notices the application is running.
-The App Module is unloaded once the application is closed or when NVDA is exiting.
-
-### Associating App Modules with an executable {#AssociatingAppModule}
-
-As explained above, sometimes the default way of associating an App Module with an application is not flexible enough. Examples include:
-
-* You want to use a single App Module for various binaries (perhaps both stable and preview versions of the application should have the same accessibility enhancements)
-* The executable file is named in a way which conflicts with the Python naming rules. i.e. for an application named "time", naming the App Module "time.py" would conflict with the built-in module from the standard library
-
-In such cases you can distribute a small global plugin along with your App Module which maps it to the executable.
-For example to map the App Module named "time_app_mod" to the "time" executable the plugin may be written as follows:
-
-    import appModuleHandler
-    import globalPluginHandler
-    
-    
-    class GlobalPlugin(globalPluginHandler.GlobalPlugin):
-    
-    	def __init__(self, *args, **kwargs):
-    		super().__init__(*args, **kwargs)
-    		appModuleHandler.registerExecutableWithAppModule("time", "time_app_mod")
-    
-    	def terminate(self, *args, **kwargs):
-    		super().terminate(*args, **kwargs)
-    		appModuleHandler.unregisterExecutable("time")
-### Example 1: An App Module that Beeps on Focus Change Events {#Example1}
-
-The following example App Module makes NVDA beep each time the focus changes within the notepad application.
-This example shows you the basic layout of an App Module.
-
-Copy and paste the code between (but not including) the start and end markers into a new text file called notepad.py, which should be saved in the AppModules subdirectory.
-Be very careful to keep all tabs and spaces intact.
-
-Once saved in the correct location, either restart NVDA or choose Reload Plugins found under Tools in the NVDA menu.
-
-Finally, open Notepad and move the focus around the application; e.g. move along the menu bar, open some dialog boxes, etc.
-You should hear beeps each time the focus changes.
-Note though that if you move outside of Notepad - for instance, to Windows Explorer - you do not hear beeps.
-
-    --- start ---
-    # Notepad App Module for NVDA
-    # Developer guide example 1
-    
-    import appModuleHandler
-    
-    class AppModule(appModuleHandler.AppModule):
-    
-    	def event_gainFocus(self, obj, nextHandler):
-    		import tones
-    		tones.beep(550, 50)
-    		nextHandler()
-    
-    --- end ---
-
-This App Module file starts with two comment lines, which describe what the file is for.
-
-It then imports the appModuleHandler module, so that the App Module then has access to the base AppModule class.
-
-Next, it defines a class called AppModule, which is inherited from appModuleHandler.AppModule.
-
-Inside this class, it defines 1 or more events, scripts or gesture bindings.
-In this example, it defines one event method for gainFocus events (event_gainFocus), which plays a short beep each time it is executed.
-The implementation of this event is not important for the purposes of this example.
-The most important part is the class itself.
-Events will be covered in greater detail later.
-
-As with other examples in this guide, remember to delete the created app module when you are finished testing and then restart NVDA or reload plugins, so that original functionality is restored.
-
-### App modules for hosted apps {#appModulesForHostedApps}
-
-Some executables host various apps inside.
-These include javaw.exe for running various Java programs and wwahost.exe for some apps in Windows 8 and later.
-
-If an app runs inside a host executable, the name of the app module must be the name as defined by the host executable, which can be found through AppModule.appName property.
-For example, an app module for a Java app named "test" hosted inside javaw.exe must be named test.py.
-For apps hosted inside wwahost, not only must the app module name be the name of the loaded app, but the app module must subclass the app module class found in wwahost.
-
-### Example 2: an app module for an app hosted by wwahost.exe {#example2}
-
-The following example is same as Notepad app module above except this is for an app hosted by wwahost.exe.
-
-    --- start ---
-    # wwahost/test App Module for NVDA
-    # Developer guide example 2
-    
-    from nvdaBuiltin.appModules.wwahost import *
-    
-    class AppModule(AppModule):
-    
-    	def event_gainFocus(self, obj, nextHandler):
-    		import tones
-    		tones.beep(550, 50)
-    		nextHandler()
-    
-    --- end ---
-
-The biggest difference from Notepad app module is where wwahost app module comes from.
-As a built-in app module, wwahost can be imported from nvdaBuiltin.appModules.
-
-Another difference is how the app module class is defined.
-As wwahost app module provides necessary infrastructure for apps hosted inside, you just need to subclass the wwahost AppModule class.
-
-### Basics of a Global Plugin {#globalPluginBasics}
-
-Global Plugin files have a .py extension, and should have a short unique name which identifies what they do.
-
-Global plugin files must be placed in the globalPlugins subdirectory of an add-on, or of the scratchpad directory of the NVDA user configuration directory.
-
-Global Plugins must define a class called GlobalPlugin, which inherits from globalPluginHandler.GlobalPlugin.
-This class can then define event and script methods, gesture bindings and other code.
-This will all be covered in depth later.
-
-NVDA loads all global plugins as soon as it starts, and unloads them on exit.
-
-### Example 3: a Global Plugin Providing a Script to Announce the NVDA Version {#example3}
-
-The following example Global Plugin Allows you to press NVDA+shift+v while anywhere in the Operating System to find out NVDA's version.
-This example is only to show you the basic layout of a Global Plugin.
-
-Copy and paste the code between (but not including) the start and end markers into a new text file with a name of example2.py, which should be saved in the globalPlugins subdirectory.
-Be very careful to keep all tabs and spaces intact.
-
-Once saved in the right place, either restart NVDA or choose Reload Plugins found under Tools in the NVDA menu.
-
-From anywhere, you can now press NVDA+shift+v to have NVDA's version spoken and brailled.
-
-    --- start ---
-    # Version announcement plugin for NVDA
-    # Developer guide example 3
-    
-    import globalPluginHandler
-    from scriptHandler import script
-    import ui
-    import versionInfo
-    
-    class GlobalPlugin(globalPluginHandler.GlobalPlugin):
-    
-    	@script(gesture="kb:NVDA+shift+v")
-    	def script_announceNVDAVersion(self, gesture):
-    		ui.message(versionInfo.version)
-    
-    --- end ---
-
-This Global Plugin file starts with two comment lines, which describe what the file is for.
-
-It then imports the globalPluginHandler module, so that the Global Plugin has access to the base GlobalPlugin class.
-
-It also imports a few other modules, namely ui, versionInfo and scriptHandler, which this specific plugin needs in order for it to perform the necessary actions to announce the version.
-
-Next, it defines a class called GlobalPlugin, which is inherited from globalPluginHandler.GlobalPlugin.
-
-Inside this class, it defines 1 or more events, scripts or gesture bindings.
-In this example, it defines a script method that performs the version announcement.
-The script decorator from the scriptHandler module is used to assign the NVDA+shift+v shortcut to this script.
-However, the details of the script and its binding are not important for the purposes of this example.
-The most important part is the class itself.
-More information about scripts and the script decorator can be found in the [Defining script properties](#DefiningScriptProperties) section of this guide.
-
-As with other examples in this guide, remember to delete the created Global Plugin when finished testing and then restart NVDA or reload plugins, so that original functionality is restored.
-
-### NVDA Objects {#NVDAObjects}
-
-NVDA represents controls and other GUI elements as NVDA Objects.
-These NVDA Objects contain standardised properties, such as name, role, value, states and description, which allow other parts of NVDA to query or present information about a control in a generalised way.
-For example, the OK button in a dialog would be represented as an NVDA Object with a name of "OK" and a role of button.
-Similarly, a checkbox with a label of "I agree" would have a name of "I agree", a role of checkbox, and if currently checked, a state of checked.
-
-As there are many different GUI Toolkits and platform and accessibility APIs, NVDA Objects abstract these differences into a standard form that NVDA can use, regardless of the toolkit or API a particular control is made with.
-For example, the Ok button just discussed could be a widget in a Java application, an MSAA object, an IAccessible2 object or a UI Automation element.
-
-NVDA Objects have many properties.
-Some of the most useful are:
-
-* name: the label of the control.
-* role: one of the Role.* constants from NVDA's controlTypes module.
-Button, dialog, editableText, window and checkbox are examples of roles.
-* states: a set of 0 or more of the State.* constants from NVDA's controlTypes module.
-Focusable, focused, selected, selectable, expanded, collapsed and checked are some examples of states.
-* value: the value of the control; e.g. the percentage of a scroll bar or the current setting of a combo box.
-* description: a sentence or two describing what the control does (usually the same as its tooltip).
-* location: the object's left, top, width and height positions in screen coordinates.
-* parent: this object's parent object.
-For example, a list item object's parent would be the list containing it.
-* next: the object directly after this one on the same level in logical order.
-For example, a menu item NVDA Object's next object is most likely another menu item within the same menu.
-* previous: like next but in reverse.
-* firstChild: the first direct child object of this object.
-For example, a list's first child would be the first list item.
-* lastChild: the last direct child of this object.
-* children: a list of all the direct children of this object; e.g. all the menu items in a menu.
-
-There are also a few simplified navigation properties such as simpleParent, simpleNext, simpleFirstChild and simpleLastChild.
-These are like their respective navigation properties described above, but NVDA filters out useless objects.
-These properties are used when NVDA's simple review mode is turned on, which is the default.
-These simple properties may be easier to use, but the real navigation properties more closely reflect the underlying Operating System structure.
-Also, these may change in future versions of NVDA as improvements are made to simple review, so they should generally be avoided when programmatically locating specific objects.
-
-When developing plugins, most of the time, it is not important what toolkit or API backs an NVDA Object, as the plugin will usually only access standard properties such as name, role and value.
-However, as plugins become more advanced, it is certainly possible to delve deeper into NVDA Objects to find out toolkit or API specific information if required.
-
-Plugins make use of NVDA Objects in three particular ways:
-
-* Most events that plugins receive take an argument which is the NVDA Object on which the event occurred.
-For example, event_gainFocus takes the NVDA Object that represents the control gaining focus.
-* Scripts, events or other code may fetch objects of interest such as the NVDA Object with focus, NVDA's current navigator object, or perhaps the Desktop NVDA Object.
-The code may then retrieve information from that object or perhaps even retrieve another object related to it (e.g. its parent, first child, etc.).
-* the Plugin may define its own custom NVDA Object classes which will be used to wrap a specific control to give it extra functionality, mutate its properties, etc.
-
-Just like App Modules and Global Plugins, NVDA Objects can also define events, scripts and gesture bindings.
-
-### Scripts and Gesture Bindings {#scripts}
-
-App Modules, Global Plugins and NVDA Objects can define special methods which can be bound to a particular piece of input such as a key press.
-NVDA refers to these methods as scripts.
-
-A script is a standard Python instance method with a name starting with "script_"; e.g. "script_sayDateTime".
-
-A script method takes two arguments:
-
-* self: a reference to the App Module, Global Plugin or NVDA Object instance the script was called on.
-* gesture: an Input Gesture object, which represents the input that caused the script to run.
-
-As well as the actual script method, some form of gesture binding must be defined, so that NVDA knows what input should execute the script.
-
-A gesture identifier string is a simple string representation of a piece of input.
-It consists of a two letter character code denoting the source of the input, an optional device in brackets, a colon (:) and one or more names separated by a plus (+) denoting the actual keys or input values.
-
-Some examples of gesture string identifiers are:
-
-* "kb:NVDA+shift+v"
-* "br(freedomScientific):leftWizWheelUp"
-* "br(alva.BC640):t3"
-* "kb(laptop):NVDA+t"
-
-Currently, the input sources in NVDA are:
-
-* kb: system keyboard input
-* br: braille display controls
-* ts: touch screen
-* bk: braille keyboard input
-
-When NVDA receives input, it looks for a matching gesture binding in a particular order.
-Once a gesture binding is found, the script is executed and no further bindings are used, nor is that particular gesture passed on automatically to the Operating System.
-
-The order for gesture binding lookup is:
-
-* The user specific gesture map
-* The locale specific gesture map
-* The braille display driver specific gesture map
-* Loaded Global Plugins
-* App Module of the active application
-* Tree Interceptor of the NVDA Object with focus if any; e.g. a virtualBuffer
-* NVDA Object with focus
-* Global Commands (built in commands like quitting NVDA, object navigation commands, etc.)
-
-#### Defining script properties {#DefiningScriptProperties}
-
-For NVDA 2018.3 and above, the recommended way to set script properties is by means of the so called script decorator.
-In short, a decorator is a function that modifies the behavior of a particular function or method.
-The script decorator modifies the script in such a way that it will be properly bound to the desired gestures.
-Furthermore, it ensures that the script is listed with the description you specify, and that it is categorised under the desired category in the input gestures dialog.
-
-In order for you to use the script decorator, you will have to import it from the scriptHandler module.
-
-    from scriptHandler import script
-
-After that, just above your script definition, add the script decorator, providing it the desired arguments.
-For example:
-
-    --- start ---
-    	@script(
-    		description=_("Speaks the date and time"),
-    		category=inputCore.SCRCAT_MISC,
-    		gestures=["kb:NVDA+shift+t", "kb:NVDA+alt+r"]
-    	)
-    	def script_sayDateTime(self, gesture):
-    
-    --- end ---
-
-In this example, your script will be listed in the input gestures dialog under the "Miscellaneous" category.
-It will have the description "Speaks the date and time", and will be bound to the "NVDA+shift+t" and "NVDA+alt+r" key combinations on the keyboard.
-
-The following keyword arguments can be used when applying the script decorator:
-
-* description: A short, translatable string which describes the command for users.
-  This is reported to users when in Input Help mode and shown in the input gestures dialog.
-  The script will not appear in the Input Gestures dialog unless you specify a description.
-* category: The category of the script in order for it to be grouped with other similar scripts.
-  For example, a script in a global plugin which adds browse mode quick navigation keys may be categorized under the "Browse mode" category.
-  The category can be set for individual scripts, but you can also set the "scriptCategory" attribute on the plugin class, which will be used for scripts which do not specify a category.
-  There are constants for common categories prefixed with SCRCAT_ in the inputCore and globalCommands modules, which can also be specified.
-  The script will be listed under the specified category in the Input Gestures dialog.
-  If no category is specified, the script will be categorized under "Miscellaneous".
-* gesture: A string containing a single gesture associated with this script, e.g. "kb:NVDA+shift+r".
-* gestures: A string list of multiple gestures associated with this script, e.g. ["kb:NVDA+shift+r", "kb:NVDA+alt+t"].
-  When both gesture and gestures are specified, they are combined.
-  Either gesture, or any item in gestures can be used to trigger the script.
-* canPropagate: A boolean indicating whether this script should also apply when it belongs to a focus ancestor object.
-  For example, this can be used when you want to specify a script on a particular foreground object, or another object in the focus ancestry which is not the current focus object.
-  This option defaults to False.
-* bypassInputHelp: A boolean indicating whether this script should run when input help is active.
-  This option defaults to False.
-* allowInSleepMode: A boolean indicating whether this script should run when sleep mode is active.
-  This option defaults to False.
-* resumeSayAllMode: The say all mode that should be resumed when active before executing this script.
-  The constants for say all mode can be found in the CURSOR enum in speech.sayAll.
-  If resumeSayAllMode is not specified, say all does not resume after this script.
-* speakOnDemand: A boolean indicating whether this script should produce speech when called while speech mode is "on-demand".
-  This option defaults to False.
-
-Though the script decorator makes the script definition process a lot easier, there are more ways of binding gestures and setting script properties.
-For example, a special "__gestures" Python dictionary can be defined as a class variable on an App Module, Global Plugin or NVDA Object.
-This dictionary should contain gesture identifier strings pointing to the name of the requested script, without the "script_" prefix.
-You can also specify a description of the script in the method's "doc" attribute.
-However, beware not to include an inline docstring at the start of the method if you do not set the "doc" attribute, as it would render the description not translatable.
-The script decorator does not suffer from this limitation, so you are encouraged to provide inline docstrings as needed when using it.
-Furthermore, an alternative way of specifying the script's category is by means of setting a "category" attribute on the script method to a string containing the name of the category.
-
-### Example 4: A Global Plugin to Find out Window Class and Control ID {#example4}
-
-The following Global Plugin allows you to press NVDA+leftArrow to have the window class of the current focus announced, and NVDA+rightArrow to have the window control ID of the current focus announced.
-This example shows you how to define one or more scripts and gesture bindings on a class such as an App Module, Global Plugin or NVDA Object.
-
-Copy and paste the code between (but not including) the start and end markers into a new text file with a name of example3.py, which should be saved in the globalPlugins subdirectory.
-Be very careful to keep all tabs and spaces intact.
-
-Once saved in the right place, either restart NVDA or choose Reload Plugins found under Tools in the NVDA menu.
-
-    --- start ---
-    #Window utility scripts for NVDA
-    #Developer guide example 4
-    
-    import globalPluginHandler
-    from scriptHandler import script
-    import ui
-    import api
-    
-    class GlobalPlugin(globalPluginHandler.GlobalPlugin):
-    
-    	@script(
-    		description=_("Announces the window class name of the current focus object"),
-    		gesture="kb:NVDA+leftArrow"
-    	)
-    	def script_announceWindowClassName(self, gesture):
-    		focusObj = api.getFocusObject()
-    		name = focusObj.name
-    		windowClassName = focusObj.windowClassName
-    		ui.message("class for %s window: %s" % (name, windowClassName))
-    
-    	@script(
-    		description=_("Announces the window control ID of the current focus object"),
-    		gesture="kb:NVDA+rightArrow"
-    	)
-    	def script_announceWindowControlID(self, gesture):
-    		focusObj = api.getFocusObject()
-    		name = focusObj.name
-    		windowControlID = focusObj.windowControlID
-    		ui.message("Control ID for %s window: %d" % (name, windowControlID))
-    
-    --- end ---
-### Events {#events}
-
-When NVDA detects particular toolkit, API or Operating System events, it abstracts these and fires its own internal events on plugins and NVDA Objects.
-
-Although most events are related to a specific NVDA Object (e.g. name change, gain focus, state change, etc.), these events can be handled at various levels.
-When an event is handled, it is stopped from going further down the chain.
-However, code inside the event can choose to propagate it further if needed.
-
-The order of levels through which the event passes until an event method is found is:
-
-* Loaded Global Plugins
-* The App Module associated with the NVDA Object on which the event was fired
-* The Tree Interceptor (if any) associated with the NVDAObject on which the event was fired
-* the NVDAObject itself.
-
-Events are Python instance methods, with a name starting with "event_" followed by the actual name of the event (e.g. gainFocus).
-
-These event methods take slightly different arguments depending at what level they are defined.
-
-If an event for an NVDA Object is defined on an NVDA Object itself, the method only takes one mandatory argument which is the 'self' argument; i.e. the NVDA Object instance).
-Some events may take extra arguments, though this is quite rare.
-
-If an event for an NVDA Object is defined on a Global Plugin, App Module or Tree Interceptor, the event takes the following arguments:
-
-* self: the instance of the Global Plugin, App Module or Tree Interceptor
-* obj: the NVDA Object on which the event was fired
-* nextHandler: a function that when called will propagate the event further down the chain.
-
-Some common NVDA Object events are:
-
-* foreground: this NVDA Object has become the new foreground object; i.e. active top-level object
-* gainFocus
-* focusEntered: Focus has moved inside this object; i.e. it is an ancestor of the focus object
-* loseFocus
-* nameChange
-* valueChange
-* stateChange
-* caret: when the caret (insertion point) within this NVDA Object moves
-* locationChange: physical screen location changes
-
-There are many other events, though those listed above are usually the most useful.
-
-For an example of an event handled by an App Module, please refer to [example 1](#Example1) (focus beeps in notepad).
-
-### the App Module SleepMode variable {#appModuleSleepMode}
-
-App Modules have one very useful property called "sleepMode", which if set to true almost completely disables NVDA within that application.
-Sleep Mode is very useful for self voicing applications that have their own screen reading functionality, or perhaps even some games that need full use of the keyboard.
-
-Although sleep mode can be toggled on and off by the user with the key command NVDA+shift+s, a developer can choose to have sleep mode enabled by default for an application.
-This is done by providing an App Module for that application which simply sets sleepMode to True in the AppModule class.
-
-### Example 5: A Sleep Mode App Module {#example5}
-
-The following code can be copied and pasted in to a text file, then saved in the appModules directory with the name of the application you wish to enable sleep mode for.
-As always, the file must have a .py extension.
-
-    --- start ---
-    import appModuleHandler
-    
-    class AppModule(appModuleHandler.AppModule):
-    
-    	sleepMode = True
-    
-    --- end ---
-### Providing Custom NVDA Object Classes {#customNVDAObjectClasses}
-
-Providing custom NVDA Object classes is probably the most powerful and useful way to improve the experience of an application in an NVDA plugin.
-This method allows you to place all the needed logic for a particular control altogether in one NVDA Object class for that control, rather than scattering code for many controls across a plugin's events.
-
-There are two steps to providing a custom NVDA Object class:
-
-* Define the NVDA Object class and its events, scripts, gesture bindings and overridden properties.
-* Tell NVDA to use this NVDA Object class in specific situations by handling it in the plugin's chooseNVDAObjectOverlayClasses method.
-
-When defining a custom NVDAObject class, you have many NVDAObject base classes to choose from.
-These base classes contain the base support for the particular accessibility or OS API underlying the control, such as win32, MSAA or Java access Bridge.
-You should usually inherit your custom NVDAObject class from the highest base class you need in order to choose your class in the first place.
-For example, if you choose to use your custom NVDAObject class when the window class name is "Edit" and the window control ID is 15, you should probably inherit from NVDAObjects.window.Window, as clearly you are aware that this is a Window object.
-Similarly, if you match on MSAA's accRole property, you would probably need to inherit from NVDAObjects.IAccessible.IAccessible.
-You should also consider what properties you are going to override on the custom NVDA Object.
-For instance, if you are going to override an IAccessible specific property, such as shouldAllowIAccessibleFocusEvent, then you need to inherit from NVDAObjects.IAccessible.IAccessible.
-
-The chooseNVDAObjectOverlayClasses method can be implemented on app modules or global plugin classes.
-It takes 3 arguments:
-
-1. self: the app module or global plugin instance.
-1. obj: the NVDAObject for which classes are being chosen.
-1. clsList: a Python list of NVDAObject classes that will be used for obj.
-
-Inside this method, you should decide which custom NVDA Object class(es) (if any) this NVDA Object should use by checking its properties, etc.
-If a custom class should be used, it must be inserted into the class list, usually at the beginning.
-You can also remove classes chosen by NVDA from the class list, although this is rarely required.
-
-### Example 6: Command to Retrieve the Length of Text in an Edit Field Using a Custom NVDA Object {#example6}
-
-This app module for notepad provides a command to report the number of characters in edit fields.
-You can activate it using NVDA+l.
-Notice that the command is specific to edit fields; i.e. it only works while you are focused in an edit field, rather than anywhere in the application.
-
-The following code can be copied and pasted in to a text file, then saved in the appModules directory with the name of notepad.py.
-
-    --- start ---
-    import appModuleHandler
-    from scriptHandler import script
-    from NVDAObjects.IAccessible import IAccessible
-    import controlTypes
-    import ui
-    
-    class AppModule(appModuleHandler.AppModule):
-    
-    	def chooseNVDAObjectOverlayClasses(self, obj, clsList):
-    		if obj.windowClassName == "Edit" and obj.role == controlTypes.Role.EDITABLETEXT:
-    			clsList.insert(0, EnhancedEditField)
-    
-    class EnhancedEditField(IAccessible):
-    
-    	@script(gesture="kb:NVDA+l")
-    	def script_reportLength(self, gesture):
-    		ui.message("%d" % len(self.value))
-    
-    --- end ---
-### Making Small Changes to an NVDA Object in App Modules {#smallChangesToNVDAObjectInAppModules}
-
-Sometimes, you may wish to make only small changes to an NVDA Object in an application, such as overriding its name or role.
-In these cases, you don't need the full power of a custom NVDA Object class.
-To do this, you can use the NVDAObject_init event available only on App Modules.
-
-The event_NVDAObject_init method takes two arguments:
-
-1. self: the AppModule instance.
-1. obj: the NVDAObject being initialized.
-
-Inside this method, you can check whether this object is relevant and then override properties accordingly.
-
-### Example 7: Labelling the Notepad Edit Field Using event_NVDAObject_init {#example7}
-
-This app module for notepad makes NVDA report Notepad's main edit field as having a name of "content".
-That is, when it receives focus, NVDA will say "Content edit".
-
-The following code can be copied and pasted in to a text file, then saved in the appModules directory with the name of notepad.py.
-
-    --- start ---
-    import appModuleHandler
-    from NVDAObjects.window import Window
-    
-    class AppModule(appModuleHandler.AppModule):
-    
-    	def event_NVDAObject_init(self, obj):
-    		if isinstance(obj, Window) and obj.windowClassName == "Edit" and obj.windowControlID == 15:
-    			obj.name = "Content"
-    --- end ---
-### Parsing additional command line arguments in your plugin {#PluginCLIArgs}
-
-By default NVDA accepts limited set of command line arguments and shows an error for an unknown ones.
-However if you want to use any additional arguments, this is possible by adding a handler to the extension point `addonHandler.isCLIParamKnown`.
-Note that since command line arguments are processed just after NVDA starts, your add-on needs to process them in the global plugin, since app modules or other drivers may not be loaded at this stage.
-A sample handler can be written as follows:
-
-    def processArgs(cliArgument: str) -> bool:
-    	if cliArgument == "--enable-addon-feature":
-    		...
-    		return True  # Argument is known to the add-on and should not be flagged by NVDA
-    	return False  # unknown argument - NVDA should warn user
-
-Then the handler needs to be registered - preferably in the constructor of your global plugin:
-
-    addonHandler.isCLIParamKnown.register(processArgs)
-## Packaging Code as NVDA Add-ons {#Addons}
-
-To make it easy for users to share and install plugins, drivers and braille translation tables, they can be packaged in to a single NVDA add-on package which the user can then install into a copy of NVDA via the Add-on Store found under Tools in the NVDA menu.
-Add-on packages are only supported in NVDA 2012.2 and later.
-An add-on package is simply a standard zip archive with the file extension of "`nvda-addon`" which contains a manifest file, optional install/uninstall code and one or more directories containing plugins, drivers and/or and braille translation tables.
-
-### Non-ASCII File Names in Zip Archives {#nonASCIIFileNamesInZip}
-
-If your add-on includes files which contain non-ASCII (non-English) characters, you should create the zip archive such that it uses UTF-8 file names.
-This means that these files can be extracted properly on all systems, regardless of the system's configured language.
-Unfortunately, many zip archivers do not support this, including Windows Explorer.
-Generally, it has to be explicitly enabled even in archivers that do support it.
-[7-Zip](http://www.7-zip.org/) supports this, though it must be enabled by specifying the "cu=on" method parameter.
-
-### Manifest Files {#manifest}
-
-Each add-on package must contain a manifest file named manifest.ini.
-This must be a UTF-8 encoded text file.
-This manifest file contains key = value pairs declaring info such as the add-on's name, version and description.
-
-#### Available Fields {#manifestFields}
-
-Although it is highly suggested that manifests contain all fields, the fields marked as mandatory must be included.
-Otherwise, the add-on will not install.
-
-* name (string, required): A short, unique, name for the add-on.
-  * The recommended convention is lowerCamelCase.
-  * This is used to differentiate add-ons internally, and is also used as the name of the add-on's directory in the user configuration directory.
-  * Special characters should be avoided as the add-on name will be used as a folder name.
-  Expected characters are alphanumeric, space, underscore and hyphen.
-* summary (string, required): The name of the add-on as shown to the user.
-* version (string, required): The version of this add-on; e.g. 2.0.1.
-When uploading to the Add-on Store certain requirements apply:
-  * Using `<major>.<minor>` or `<major>.<minor>.<patch>` format.
-  * For a user to be able to update to this add-on, the version must be greater than the last version uploaded.
-  * Add-on versions are expected to be unique for the addon name and channel, meaning that a beta, stable and dev version of the same add-on cannot share a version number.
-  This is so there can be a unique ordering of newest to oldest.
-  * The suggested convention is to increment the patch version number for dev versions, increment the minor version number for beta versions, and increment the major version number for stable versions.
-* author (string, required): The author of this add-on, preferably in the form Full Name <email address>; e.g. Michael Curran <<mick@example.com>>.
-* description (string): A sentence or two describing what the add-on does.
-* url (string): A URL where this add-on, further info and upgrades can be found.
-  * Starting the URL with `https://` is required for submitting to the Add-on Store.
-* docFileName (string): The name of the main documentation file for this add-on; e.g. readme.html. See the [Add-on Documentation](#AddonDoc) section for more details.
-* minimumNVDAVersion (string, required): The minimum required version of NVDA for this add-on to be installed or enabled.
-  * e.g "2021.1"
-  * Must be a three part version string i.e. Year.Major.Minor, or a two part version string of Year.Major.
-  In the second case, Minor defaults to 0.
-  * Defaults to "0.0.0"
-  * Must be less than or equal to `lastTestedNVDAVersion`
-  * This must match a valid API version to be submitted to the Add-on Store.
-  Valid API versions are found [on GitHub](https://github.com/nvaccess/addon-datastore-transform/blob/main/nvdaAPIVersions.json).
-* lastTestedNVDAVersion (string, required): The last version of NVDA this add-on has been tested with.
-  * e.g "2022.3.3"
-  * Must be a three part version string i.e. Year.Major.Minor, or a two part version string of Year.Major.
-  In the second case, Minor defaults to 0.
-  * Defaults to "0.0.0"
-  * Must be greater than or equal to `minimumNVDAVersion`
-  * This must match a valid API version to be submitted to the Add-on Store.
-  Valid API versions are found [on GitHub](https://github.com/nvaccess/addon-datastore-transform/blob/main/nvdaAPIVersions.json).
-
-All string values must be enclosed in quotes as shown in the example below.
-
-The lastTestedNVDAVersion field in particular is used to ensure that users can be confident about installing an add-on.
-It allows the add-on author to make an assurance that the add-on will not cause instability, or break the users system.
-When this is not provided, or is less than the current version of NVDA (ignoring minor point updates e.g. 2018.3.1) then the user will be warned not to install the add-on.
-
-<<<<<<< HEAD
-The manifest can also specify information regarding the additional braille translation tables provided by the add-on.
-Please refer to the [braille translation tables section](#BrailleTables) later on in this document.
-
-#### An Example Manifest File {#toc37}
-=======
-#### An Example Manifest File {#manifestExample}
->>>>>>> 6c34bff9
-    --- start ---
-    name = "myTestAddon"
-    summary = "Cool Test Add-on"
-    version = "1.0.0"
-    description = "An example add-on showing how to create add-ons!"
-    author = "Michael Curran <mick@example.com>"
-    url = "https://github.com/nvaccess/nvda/blob/master/projectDocs/dev/addons.md"
-    docFileName = "readme.html"
-    minimumNVDAVersion = "2021.1"
-    lastTestedNVDAVersion = "2022.3.3"
-    --- end ---
-### Plugins and Drivers {#pluginsAndDrivers}
-
-The following plugins and drivers can be included in an add-on:
-
-* App modules: Place them in an appModules directory in the archive.
-* Braille display drivers: Place them in a brailleDisplayDrivers directory in the archive.
-* Global plugins: Place them in a globalPlugins directory in the archive.
-* Synthesizer drivers: Place them in a synthDrivers directory in the archive.
-* [Braille translation tables](#BrailleTables): Place them in a brailleTables directory in the archive.
-
-### Optional install / Uninstall code {#installUninstallCode}
-
-If you need to execute code as your add-on is being installed or uninstalled from NVDA (e.g. to validate license information or to copy files to a custom location), you can provide a Python file called installTasks.py in the archive which contains special functions that NVDA will call while installing or uninstalling your add-on.
-This file should avoid loading any modules that are not absolutely necessary, especially Python C extensions or dlls from your own add-on, as this could cause later removal of the add-on to fail.
-However, if this does happen, the add-on directory will be renamed and then deleted after the next restart of NVDA. 
-Finally, it should not depend on the existence or state of other add-ons, as they may not be installed, have already been removed or not yet be initialized.
-
-#### the onInstall function {#onInstall}
-
-NVDA will look for and execute an onInstall function in installTasks.py after it has finished extracting the add-on into NVDA.
-Note that although the add-on will have been extracted at this time, its directory will have a .pendingInstall suffix until NVDA is restarted, the directory is renamed and the add-on is really loaded for the first time.
-If this function raises an exception, the installation of the add-on will fail and its directory will be cleaned up.
-
-#### The onUninstall Function {#onUninstall}
-
-NVDA will look for and execute an onUninstall function in installTasks.py when NVDA is restarted after the user has chosen to remove the add-on.
-After this function completes, the add-on's directory will automatically be removed.
-As this happens on NVDA startup before other components are initialized, this function cannot request input from the user.
-
-### Localizing Add-ons {#localizingAddons}
-
-It is possible to provide locale-specific information and messages for your add-on.
-Locale information can be stored in a locale directory in the archive.
-This directory should contain directories for each language it supports, using the same language code format as the rest of NVDA; e.g. en for English, fr_CA for French Canadian.
-
-#### Locale-specific Manifest Files {#localeManifest}
-
-Each of these language directories can contain a locale-specific manifest file called manifest.ini, which can contain a small subset of the manifest fields for translation.
-These fields are summary and description.
-All other fields will be ignored.
-
-#### Locale-specific Messages {#localeMessages}
-
-Each language directory can also contain gettext information, which is the system used to translate the rest of NVDA's user interface and reported messages.
-As with the rest of NVDA, an `nvda.mo` compiled gettext database file should be placed in the `LC_MESSAGES` directory within this directory.
-To allow plugins in your add-on to access gettext message information via calls to `_()`, `ngettext()`, `npgettext()` and `pgettext()` you must initialize translations at the top of each Python module by calling `addonHandler.initTranslation()`.
-This function cannot be called in modules that do not belong to an add-on, e.g. in a scratchpad subdirectory.
-For more information about gettext and NVDA translation in general, please read the [Translating NVDA page](https://github.com/nvaccess/nvda/blob/master/projectDocs/translating/readme.md)
-
-### Add-on Documentation {#AddonDoc}
-
-Documentation for an add-on should be placed in a doc directory in the archive.
-Similar to the locale directory, this directory should contain directories for each language in which documentation is available.
-
-Users can access documentation for a particular add-on by opening the Add-on Store, selecting the add-on and pressing the Add-on help button.
-This will open the file named in the docFileName parameter of the manifest.
-NVDA will search for this file in the appropriate language directories.
-For example, if docFileName is set to readme.html and the user is using English, NVDA will open doc\en\readme.html.
-
-### Braille translation tables {#BrailleTables}
-
-Although NVDA ships with more than a hundred braille translation tables provided by [the liblouis project](https://liblouis.io/) aimed at fitting most needs, it also supports the addition of custom tables.
-Custom tables must be placed in the brailleTables directory of an add-on or subdirectory of the scratchpad directory.
-These tables can either replace standard tables shipped with NVDA or be completely new ones.
-
-When adding a table, some information must be provided such as its display name in the Preferences dialog, whether it supports input and/or output and whether it is for contracted braille.
-When an add-on ships with tables, this information is included in its manifest in the optional brailleTables section.
-For example:
-```
---- start ---
-[brailleTables]
-[[fr-bfu-tabmod-comp8.utb]]
-displayName = French (unified) 8 dot computer braille - Addition
-contracted = False
-output = True
-input = True
-
-[[no-no-8dot.utb]]
-displayName = Norwegian 8 dot computer braille - Replacement
-contracted = False
-output = True
-input = True
---- end ---
-```
-
-In the above example, `fr-bfu-tabmod-comp8.utb` is a new table,  while `no-no-8dot.utb` replaces a table that is already included in NVDA.
-Both tables need to be shipped in the brailleTables directory of the add-on.
-It is also possible to include a table in the manifest that is shipped with NVDA but otherwise unavailable for selection in the Preferences dialog.
-In that case, the table does not need to be shipped in the add-on's brailleTables directory.
-
-Providing a custom table, whether it has the same file name as a standard table or a different name, thus requires you to define the table in the add-on's manifest.
-The only exception to this rule applies to tables that are included within other tables.
-While they don't have to be included in the manifest of the add-on, they can only be included from other tables that are part of the same add-on.
-
-Custom tables can also be placed in the brailleTables subdirectory of the scratchpad directory.
-In this case, the table metadata can be placed in a `manifest.ini` file in the root of the scratchpad in the exact same format as the example above.
-Basically, this means that, whether using an add-on or the scratchpad, the requirements and implementation steps are equal.
-Note that a `manifest.ini` file in the scratchpad is only parsed for braille table metadata.
-Other add-on metadata in the file is ignored.
-
-Please refer to the [liblouis documentation](https://liblouis.io/documentation/) for detailed information regarding the braille translation tables format.
-
-## NVDA Python Console {#PythonConsole}
-
-The NVDA Python console emulates the interactive Python interpreter from within NVDA.
-It is a development tool which is useful for debugging, general inspection of NVDA internals or inspection of the accessibility hierarchy of an application.
-
-### Usage {#pythonConsoleUsage}
-
-The console can be activated in two ways:
-
-* By pressing NVDA+control+z.
-If activated in this fashion, a snapshot of the current state of NVDA at the time the key was pressed will be taken and saved in certain variables available in the console.
-See [Snapshot Variables](#PythonConsoleSnapshotVariables) for more details.
-* By selecting Tools -> Python console from the NVDA system tray menu.
-
-The console is similar to the standard interactive Python interpreter.
-Input is accepted one line at a time and processed when enter is pressed.
-Multiple lines can be pasted at once from the clipboard and will be processed one by one. 
-You can navigate through the history of previously entered lines using the up and down arrow keys.
-
-Output (responses from the interpreter) will be spoken when enter is pressed.
-The f6 key toggles between the input and output controls.
-When on the output control, alt+up/down jumps to the previous/next result (add shift for selecting).
-Pressing control+l clears the output.
-
-The result of the last executed command is stored in the "_" global variable.
-This shadows the gettext function which is stored as a built-in with the same name.
-It can be unshadowed by executing "del _" and avoided altogether by executing "_ = _".
-
-Closing the console window (with escape or alt+F4) simply hides it.
-This allows the user to return to the session as it was left when it was closed, including history and variables.
-
-### Namespace {#PythonConsoleNamespace}
-#### Automatic Imports {#pythonConsoleAutoImports}
-
-For convenience, the following modules and variables are automatically imported in the console:
-sys, os, wx, log (from logHandler), api, queueHandler, config, controlTypes, textInfos, braille, speech, vision, appModules, globalPlugins
-
-See: pythonConsole.PythonConsole.initNamespace
-
-#### Snapshot Variables {#PythonConsoleSnapshotVariables}
-
-Whenever NVDA+control+z is pressed, certain variables available in the console will be assigned according to the current state of NVDA.
-These variables are:
-
-* focus: The current focus object
-* focusAnc: The ancestors of the current focus object
-* fdl: Focus difference level; i.e. the level at which the ancestors for the current and previous focus differ
-* fg: The current foreground object
-* nav: The current navigator object
-* mouse: The current mouse object
-* brlRegions: The braille regions from the active braille buffer
-
-### Tab completion {#pythonConsoleTab}
-
-The input control supports tab-completion of variables and member attributes names.
-Hit the tab key once to complete the current input if there is one single candidate.
-If there is more than one, hit the tab key a second time to open a menu listing all matching possibilities.
-By default, only "public" member attributes are listed.
-That is, if the input is "nav.", attribute names with no leading underscore are proposed.
-If the input is "nav._", attribute names with a single leading underscore are proposed.
-Similarly, if the input is "nav.__", attribute names with two leading underscores are proposed.
-
-## Remote Python Console {#remotePythonConsole}
-
-A remote Python console is available in source builds of NVDA, for situations where remote debugging of NVDA is useful.
-It is similar to the [local Python console](#PythonConsole) discussed above, but is accessed via TCP.
-
-Please be aware that this is a huge security risk.
-It is not available in binary builds distributed by NV Access, and You should only enable it if you are connected to trusted networks.
-
-### Usage {#remotePythonConsoleUsage}
-
-To enable the remote Python console, use the local Python console to import remotePythonConsole and call remotePythonConsole.initialize().
-You can then connect to it via TCP port 6832.
-
-History of previously entered lines is not supported.
-
-The namespace is the same as [the namespace in the local Python console](#PythonConsoleNamespace).
-
-There are some special functions:
-
-* snap(): Takes a snapshot of the current state of NVDA and saves it in the [snapshot variables](#PythonConsoleSnapshotVariables).
-* rmSnap(): Removes all snapshot variables.
-
-## Extension Points {#ExtensionPoints}
-
-NVDA's `extensionPoints` module, allows code in different parts of NVDA, or in add-ons, to perform tasks such as:
-
-* Be notified when an action occurs or a state is changed.
-* Receive, as part of being notified, variables related to the action or changed state.
-* Cancel or alter an action NVDA was going to take, based upon certain conditions.
-* Modify data that NVDA is using (such as changing speech sequences or braille, before they are spoken or brailled).
-* Delay something NVDA is doing, while intervening operations are performed.
-
-There are five kinds of extension point:
-
-| Type |Purpose|
-|---|---|
-|`Action` |Allows some code to find out what other code is doing. For example, an add-on can be notified before or after a config profile changes.|
-|`Filter` |Edits data. A filter registered in the speech module, might allow changing speech strings before they are spoken.|
-|`Decider` |Runs each registered handler until one of them returns `False`. If one does, it can be used to prevent the invoking code from running.|
-|`AccumulatingDecider` |Like `Decider`, but always runs all of its registered handlers, and only decides if one of them failed at the end. The expected result of each is `True` by default, though expecting `False` is possible.|
-|`Chain` |Allows registering handlers that return iterables (mainly generators). Calling `iter` on the `Chain` returns a generator that iterates over all the handlers.|
-
-The sections below provide the list of currently defined extension points in NVDA, along with brief descriptions for them.
-Please see code documentation in the associated files, or the code itself, for further explanation.
-The section titles below represent the package or module in which the listed extension points are defined.
-
-For examples of how to define and use new extension points, please see the code documentation of the `extensionPoints` package.
-
-### braille {#brailleExtPts}
-
-| Type |Extension Point |Description|
-|---|---|---|
-|`Filter` |`filter_displaySize` |Allows components or add-ons to change the display size used for braille output.|
-|`Action` |`displaySizeChanged` |Notifies of display size changes.|
-|`Action` |`pre_writeCells` |Notifies when cells are about to be written to a braille display|
-|`Action` |`displayChanged` |Notifies of braille display changes.|
-|`Decider` |`decide_enabled` |Allows deciding whether the braille handler should be forcefully disabled.|
-
-### appModuleHandler {#appModuleHandlerExtPts}
-
-| Type |Extension Point |Description|
-|---|---|---|
-|`Action` |`post_appSwitch` |Triggered when the foreground application changes|
-
-### addonHandler {#addonHandlerExtPts}
-
-| Type |Extension Point |Description|
-|---|---|---|
-|`AccumulatingDecider` |`isCLIParamKnown` |Allows adding NVDA commandline parameters which apply to plugins. See [this section of the Dev Guide](#PluginCLIArgs) for more information.|
-
-### brailleViewer {#brailleViewerExtPts}
-
-| Type |Extension Point |Description|
-|---|---|---|
-|`Action` |`postBrailleViewerToolToggledAction` |Triggered every time the Braille Viewer is created / shown or hidden / destroyed.|
-
-### config {#configExtPts}
-
-| Type |Extension Point |Description|
-|---|---|---|
-|`Action` |`post_configProfileSwitch` |Notifies after the configuration profile has been switched.|
-|`Action` |`pre_configSave` |Notifies before NVDA's configuration is saved to disk.|
-|`Action` |`post_configSave` |Notifies after NVDA's configuration has been saved to disk.|
-|`Action` |`pre_configReset` |Notifies before configuration is reloaded from disk or factory defaults are applied.|
-|`Action` |`post_configReset` |Notifies after configuration has been reloaded from disk or factory defaults were applied.|
-
-### core {#coreExtPts}
-
-| Type |Extension Point |Description|
-|---|---|---|
-|`Action` |`postNvdaStartup` |Notifies after NVDA has finished starting up.|
-
-### inputCore {#inputCoreExtPts}
-
-| Type |Extension Point |Description|
-|---|---|---|
-|`Decider` |`decide_executeGesture` |Notifies when a gesture is about to be executed, allowing other code to decide if it should be.|
-
-### logHandler {#logHandlerExtPts}
-
-| Type |Extension Point |Description|
-|---|---|---|
-|`Action` |`_onErrorSoundRequested` |Triggered every time an error sound needs to be played. This extension point should not be used directly but retrieved calling `getOnErrorSoundRequested()` instead.|
-
-### nvwave {#nvwaveExtPts}
-
-| Type |Extension Point |Description|
-|---|---|---|
-|`Decider` |`decide_playWaveFile` |Notifies when a wave file is about to be played, allowing other code to decide if it should be.|
-
-### speech {#speechExtPts}
-
-| Type |Extension Point |Description|
-|---|---|---|
-|`Action` |`speechCanceled` |Triggered when speech is canceled.|
-|`Action` |`pre_speechCanceled` |Triggered before speech is canceled.|
-|`Action` |`pre_speech` |Triggered before NVDA handles prepared speech.|
-|`Filter` |`filter_speechSequence` |Allows components or add-ons to filter speech sequence before it passes to the synth driver.|
-
-### synthDriverHandler {#synthDriverHandlerExtPts}
-
-| Type |Extension Point |Description|
-|---|---|---|
-|`Action` |`synthIndexReached` |Notifies when a synthesizer reaches an index during speech.|
-|`Action` |`synthDoneSpeaking` |Notifies when a synthesizer finishes speaking.|
-|`Action` |`synthChanged` |Notifies of synthesizer changes.|
-
-### tones {#tonesExtPts}
-
-| Type |Extension Point |Description|
-|---|---|---|
-|`Decider` |`decide_beep` |Notifies when a beep is about to be generated and played, allowing a component to decide whether it should be.|
-
-### treeInterceptorHandler {#treeInterceptorHandlerExtPts}
-
-| Type |Extension Point |Description|
-|---|---|---|
-|`Action` |`post_browseModeStateChange` |Notifies when browse mode state changes.|
-
-### utils.security {#utils_securityExtPts}
-
-| Type |Extension Point |Description|
-|---|---|---|
-|`Action` |`post_sessionLockStateChanged` |Notifies when a session lock or unlock event occurs.|
-
-### winAPI.messageWindow {#winAPI_messageWindowExtPts}
-
-| Type |Extension Point |Description|
-|---|---|---|
-|`Action` |`pre_handleWindowMessage` |Notifies when NVDA receives a window message, allowing components to perform an action when certain system events occur.|
-
-### winAPI.secureDesktop {#winAPI_secureDesktopExtPts}
-
-| Type |Extension Point |Description|
-|---|---|---|
-|`Action` |`winAPI.secureDesktop.post_secureDesktopStateChange` |Notifies when the user has switched to/from the secure desktop|
-
-### bdDetect {#bdDetectExtPts}
-
-| Type |Extension Point |Description|
-|---|---|---|
-|`Chain` |`scanForDevices` |Can be iterated to scan for braille devices.|
-
-### vision.visionHandlerExtensionPoints.EventExtensionPoints {#visionExtPts}
-
-These extension points are expected to be used and registered to differently than other extension points.
-Please see the `EventExtensionPoints` class documentation for more information, and detailed descriptions.
-
-| Type |Extension Point |Notifies a vision enhancement provider when ...|
-|---|---|---|
-|`Action` |`post_objectUpdate` |an object property has changed.|
-|`Action` |`post_focusChange` |the focused NVDAObject has changed.|
-|`Action` |`post_foregroundChange` |the foreground NVDAObject has changed.|
-|`Action` |`post_caretMove` |a physical caret has moved.|
-|`Action` |`post_browseModeMove` |a virtual caret has moved.|
-|`Action` |`post_reviewMove` |the position of the review cursor has changed.|
-|`Action` |`post_mouseMove` |the mouse has moved.|
-|`Action` |`post_coreCycle` |the end of each core cycle has been reached.|
+# NVDA NVDA_VERSION Developer Guide
+
+[TOC]
+
+
+
+## Introduction {#introduction}
+
+This guide provides information concerning NVDA development, including translation and the development of components for NVDA.
+
+### Add-on API stability {#API}
+
+The NVDA Add-on API includes all NVDA internals, except symbols that are prefixed with an underscore.
+
+The NVDA Add-on API changes over time, such as removals, deprecations and new features.
+Important changes to the API are announced on the [NVDA API mailing list](https://groups.google.com/a/nvaccess.org/g/nvda-api/about).
+Changes relevant to developers are also announced via the [NVDA changes file](https://www.nvaccess.org/files/nvda/documentation/changes.html).
+Any changes to the API policy outlined in this section will be conveyed via these two channels.
+
+API breaking releases happen at most once per year, these are `.1` releases, e.g. `2022.1`.
+The API remains backwards compatible between breaking releases.
+API breaking changes should be considered relatively stable in the first beta: e.g. `2022.1.beta1`.
+
+API features may become deprecated over time.
+Deprecated API features may have a scheduled removal date, a future breaking release (e.g. `2022.1`).
+Deprecations may also have no scheduled removal date, and will remain supported until it is no longer reasonable.
+Note, the roadmap for removals is 'best effort' and may be subject to change.
+Please open a GitHub issue if the described add-on API changes result in the API no longer meeting the needs of an add-on you develop or maintain.
+
+### A Note About Python {#aboutPython}
+
+NVDA and its components are primarily written in the Python programming language.
+It is not the goal of this guide to teach you Python, though examples are provided through out this guide which will help to familiarise you with the Python syntax.
+Documentation and other resources related to the Python language can be found at [www.python.org/](http://www.python.org/)
+
+### C++ {#cPlusPlus}
+
+Some of NVDA is written in C++, e.g. nvdaHelper.
+For an overview of nvdaHelper, including how to configure Visual Studio to enable intellisense see the
+[nvdaHelper readme](https://github.com/nvaccess/nvda/blob/master/nvdaHelper/readme.md)
+
+## Translation {#translation}
+
+In order to support multiple languages/locales, NVDA must be translated and data specific to the locale must be provided.
+This section only includes information on custom NVDA file formats required for translation.
+Other items need to be translated, such as the NVDA user interface and documentation, but these use standard file formats.
+For complete documentation about translating NVDA, please see the [Translating page](https://github.com/nvaccess/nvda/blob/master/projectDocs/translating/readme.md)
+
+### Character Descriptions {#characterDescriptions}
+
+Sometimes it can be very difficult or even impossible to distinguish one character from another.
+For example, two characters might be pronounced the same way, even though they are actually different characters.
+To help users when this occurs, character descriptions can be provided which describe the character in a unique way.
+
+Character descriptions can be provided for a locale in a file named characterDescriptions.dic in the directory for the locale.
+This is a UTF-8 encoded text file.
+Blank lines and lines beginning with a "#" character are ignored.
+All other lines should contain a character, followed by a tab, then one or more descriptions separated by tabs.
+Multiple descriptions for a character will be read with natural pauses between them when reading a single character, e.g. when using `leftArrow` or `rightArrow`.
+When reading character descriptions of multiple subsequent characters using spelling commands, the first description is used for each character, e.g. spelling the current line with triple press on `NVDA+upArrow`.
+
+For example:
+
+```
+# This is a comment.
+a	alpha
+b	bravo beta
+```
+
+In this example, "a" will read "alpha" as the character description, and "b" will read as "bravo, beta".
+
+In most cases, the characters in this file should be a single lower case character.
+It is assumed that characters will have the same description regardless of their case, so upper case characters are converted to lower case before looking up their character descriptions.
+
+#### Translating this file {#TranslatingCharacterDescriptionsFile}
+Translations for characterDescriptions.dic happen on SVN following [this process](https://github.com/nvaccess/nvda/wiki/TranslatingUsingAutomaticProcess).
+
+For a full example and reference, please look at the English [characterDescriptions.dic file](https://github.com/nvaccess/nvda/blob/master/source/locale/en/characterDescriptions.dic).
+
+### Symbol Pronunciation {#symbolPronunciation}
+
+It is often useful to hear punctuation and other symbols pronounced as words when reading text, particularly when moving by character.
+Unfortunately, the pronunciation of symbols is inconsistent between speech synthesisers and many synthesisers do not speak many symbols and/or do not allow control over what symbols are spoken.
+Therefore, NVDA allows information about symbol pronunciation to be provided.
+
+This is done for a locale by providing a file named symbols.dic in the directory for the locale.
+This is a UTF-8 encoded text file.
+Blank lines and lines beginning with a "#" character are ignored.
+All locales implicitly inherit the symbol information for English, though any of this information can be overridden.
+
+The file contains two sections, [complex symbols](#complexSymbols) and [symbols](#symbolInformation).
+
+#### Translating this file {#TranslatingSymbolsFile}
+Translations for symbols.dic happen on SVN following [this process](https://github.com/nvaccess/nvda/wiki/TranslatingUsingAutomaticProcess).
+See the file [locale\en\symbols.dic](https://github.com/nvaccess/nvda/blob/master/source/locale/en/symbols.dic) for the English definitions which are inherited for all locales.
+
+#### Defining Complex Symbols {#complexSymbols}
+
+The first section is optional and defines regular expression patterns for complex symbols.
+Complex symbols are symbols which aren't simply a character or sequence of characters, but instead require a more complicated match.
+An example is the full stop (.) sentence ending in English.
+The "." is used for multiple purposes, so a more complicated check is required to determine whether this refers to the end of a sentence.
+
+The complex symbols section begins with the line:
+
+```
+complexSymbols:
+```
+
+Subsequent lines contain a textual identifier used to identify the symbol, a tab and the regular expression pattern for that symbol.
+For example:
+
+```re
+sentence ending	(?<=[^\s.])\.(?=[\"')\s]|$)
+dates with .	\b(\d\d)\.(\d\d)\.(\d{2}|\d{4})\b
+```
+
+Again, the English symbols are inherited by all other locales, so you need not include any complex symbols already defined for English.
+
+#### Defining Symbol Information {#symbolInformation}
+
+The second section provides information about when and how to pronounce all symbols.
+It begins with the line:
+
+```
+symbols:
+```
+
+Subsequent lines should contain several fields separated by tabs.
+The only mandatory fields are the identifier and replacement.
+The default will be used for omitted fields.
+The fields are as follows:
+
+* `identifier`: The identifier of the symbol.
+  In most cases, this is just the character or characters of the symbol.
+  However, it can also be the identifier of a complex symbol.
+  Certain characters cannot be typed into the file, so the following special sequences can be used:
+  * `\0`: null
+  * `\t`: tab
+  * `\n`: line feed
+  * `\r`: carriage return
+  * `\f`: form feed
+  * `\#`: # character (needed because # at the start of a line denotes a comment)
+* `replacement:` The text which should be spoken for the symbol.
+  If the symbol is a complex symbol, `\1`, `\2`, etc. can be used to refer to the groups matches, which will be inlined in the replacement, allowing for simpler rules.
+  This also means that to get a `\` character in the replacement, one has to type `\\`.
+* `level`: The symbol level at which the symbol should be spoken.
+  * The symbol level is configured by the user and specifies the amount of symbols that should be spoken.
+  * This field should contain one of the levels "none", "some", "most", "all" or "char", or "-" to use the default.
+  * "char" means that the symbol should only be pronounced when moving by character.
+  * The default is to inherit the value or "all" if there is nothing to inherit.
+* `preserve`: Whether the symbol itself should be preserved to facilitate correct pronunciation by the synthesiser.
+  For example, symbols which cause pauses or inflection (such as the comma in English) should be preserved.
+  This field should be one of the following:
+  * `never`: Never preserve the symbol.
+  * `always`: Always preserve the symbol.
+  * `norep`: Only preserve the symbol if it is not being replaced; i.e. the user has set symbol level lower than the level of this symbol.
+  * `-`: Use the default.
+  The default is to inherit the value or "never" if there is nothing to inherit.
+
+Finally, a display name for the symbol can be provided in a comment after a tab at the end of the line.
+This will be shown to users when editing the symbol information and is especially useful for translators to define translated names for English complex symbols.
+
+#### Examples {#TranslatingSymbolsExamples}
+
+```
+(	left paren	most
+```
+
+This means that the "(" character should be spoken as "left paren" only when the symbol level is set to most or higher; i.e. most or all.
+
+```
+,	comma	all	always
+```
+
+This means that the "," character should be spoken as "comma" when the symbol level is set to all and that the character itself should always be preserved so that the synthesiser will pause appropriately.
+
+```
+. sentence ending	point	# . fin de phrase
+```
+
+This line appears in the French symbols.dic file.
+It means that the ". sentence ending" complex symbol should be spoken as "point".
+Level and preserve are not specified, so they will be taken from English.
+A display name is provided so that French users will know what the symbol represents.
+
+```
+dates with .	\1 point \2 point \3	all	norep	# date avec points
+```
+
+This line appears in the French symbols.dic file.
+It means that the first, second, and third groups of the match will be included, separated by the word 'point'.
+The effect is thus to replace the dots from the date with the word 'point'.
+
+If your language uses a thousands separator such as a full stop (.) which is handled incorrectly due to other rules, you will need to define a complex symbol pattern for it.
+For example, if your language uses a comma (,) as its thousands separator, you would include the following in the complex symbols section:
+
+```re
+thousands separator	(?<=\d)\,(?=\d)
+```
+
+You would also include something like the following in the main symbols section:
+
+```
+thousands separator	comma	all	norep
+```
+
+### Gestures {#TranslatingGestures}
+
+The gestures defined originally in NVDA are adapted with English softwares and keyboard layout.
+In most cases, these gestures can also be executed on other keyboard layouts without any problem.
+However, sometimes a gesture originally defined by NVDA is not adapted for a specific locale (keyboard layout or software).
+The need to modify an original gesture may be due to the following reasons:
+
+* The original gesture is defined with a character that is not a key name on the locale keyboard layout.
+Generally, the key names are the characters that can be input without the help of a modifier key (`shift`, `control`, etc.)
+* The original gesture takes advantage of the keys physical location on the English keyboard layout, but this advantage does not appear anymore with the locale keyboard layout.
+* The original gesture is defined to match a native shortcut in Windows or in an application, but the shortcut in the local version of Windows or of this application is not the same as the English one.
+
+In all of this case, NVDA allows to remap this gesture for this specific locale.
+
+#### Examples {#TranslatingGesturesExamples}
+
+Below are three detailed examples of gestures.ini files corresponding to the three listed situations where a gesture remapping could be required.
+
+##### Example 1: The original gesture is defined with a character that is not a key name on the locale keyboard layout {#TranslatingGesturesEx1}
+
+In English original version, the scripts for left and right mouse click (laptop layout) are executed respectively with `NVDA+[` and `NVDA+]`.
+
+* On English keyboard layout, the `[` and `]` keys are the two keys at the right of the `p` key.
+* On Italian keyboard layout, `[` and `]` characters can only be input with the help of `AltGr` modifier: `AltGr+è` and `AltGr+Plus` respectively.
+
+Thus Italian translators decided to remap these scripts with the two keys at the right of the `p` key on Italian keyboard layout, i.e. `è` and `+`.
+To do this they have added the following lines in the `gestures.ini` file:
+
+```
+[globalCommands.GlobalCommands]
+	leftMouseClick = kb(laptop):NVDA+è
+	rightMouseClick = kb(laptop):NVDA+plus
+```
+
+##### Example 2: The original gesture takes advantage of the keys physical location {#TranslatingGesturesEx2}
+
+Looking again at the scripts for left and right mouse click (laptop layout) we can see that they are originally mapped (in English) to two neighboring keys.
+This corresponds to the left and right buttons of the mouse.
+As seen in example 1, many translators have had to modify these keys.
+Most of them (if not all) have chosen two neighboring keys.
+For example, in French `gestures.ini` the following lines have been added:
+
+```
+[globalCommands.GlobalCommands]
+	None = kb(laptop):nvda+[, kb(laptop):nvda+control+[, kb(laptop):nvda+], kb(laptop):nvda+control+], kb(laptop):nvda+shift+., kb(laptop):nvda+., kb(laptop):nvda+control+.
+	leftMouseClick = kb(laptop):nvda+ù
+	rightMouseClick = kb(laptop):nvda+*
+```
+
+The `ù` and `*` on French layout are not at the same location as `[` and `]` of English layout, but these are still two neighboring keys.
+Moreover we can see here that `NVDA+[` and `NVDA+]` has been among other mapped to None in order to unbind these gestures.
+For French (France) layout, this was not mandatory since there is no possibility to input `NVDA+[` or `NVDA+]` without any other modifier key.
+
+##### Example 3: The original gesture is defined to match a native shortcut {#TranslatingGesturesEx3}
+
+NVDA provides a script for Word document object named `toggleBold`.
+This script is mapped to the same gesture as the Word native shortcut to set text bold, i.e. `control+b` in English version of Word.
+However on French version of Word, the shortcut to turn text bold is `control+g`.
+The G stands for "gras" meaning "bold" in French.
+The following lines have been added in the French `gestures.ini` file to remap this script:
+
+```
+[NVDAObjects.window.winword.WordDocument]
+	None = kb:control+b, kb:control+[, kb:control+], "kb:control+shift+,", kb:control+shift+., kb:control+l, kb:control+r
+	toggleBold = kb:control+g, kb:control+shift+b
+```
+
+We can see that `control+b` has been unbound.
+This was necessary because it is the shortcut of another command in French version of Word.
+No remapping has been done for `toggleItalic` script since the shortcut is the same for French and English versions of Word.
+
+#### How to remap a shortcut key {#TranslatingGesturesSteps}
+
+##### Identify the class, the script and the original gesture to be remapped {#TranslatingGesturesStepIdentify}
+
+To edit the gesture.ini file, you will have to identify the class, the script and the original shortcut you want to remap.
+
+##### Case of a global command script {#TranslatingGesturesStepCaseGlobal}
+
+If the gesture to be remapped is a global command, you may execute the following steps to find out the class and the script name of the command:
+
+* activate input help (`NVDA+1`)
+* press the gesture you want to remap, e.g. `NVDA+]` (laptop layout)
+* de-activate input help (`NVDA+1`)
+* open the log (`NVDA+F1`)
+* find out the line corresponding to the moment you have executed the gesture, e.g.:
+  ```
+  Input help: gesture kb(laptop):NVDA+], bound to script rightMouseClick on globalCommands.GlobalCommands
+  ```
+
+The information you are searching is on this line:
+
+* script name: `rightMouseClick`
+* class name: `globalCommands.GlobalCommands` (Note that this is always this class for global commands)
+* original gesture: `kb(laptop):NVDA+]`
+
+##### Case of an application specific script {#TranslatingGesturesStepCaseApplication}
+
+In case you want to remap an application specific script, you will have to follow the same steps as those for a global command script.
+You just need to ensure before proceeding that you are in the targeted application.
+
+##### Case of an object specific script {#TranslatingGesturesStepCaseObject}
+
+For object specific scripts such as the ones linked to `NVDAObjects.window.winword.WordDocument`, you may follow the same steps as those for application specific script, paying attention to the two following points:
+
+* You need to ensure before proceeding that the object to which the script is bound is focused.
+* Some of these scripts have no help message, so you may not hear anything when executing them in input help mode; but the script's name and the class of the object will still appear in the log.
+
+Though, the class of the object appearing in the log may be a subclass of the one where the original gesture is actually bound.
+In this case, you will have to explore NVDA's source code to find this parent class.
+
+#### Translating this file {#TranslatingGesturesFile}
+
+Translations for gestures.ini happen on SVN following [this process](https://github.com/nvaccess/nvda/wiki/TranslatingUsingAutomaticProcess).
+
+1. In your local copy of the screenReaderTranslations repository, check if the gestures.ini file exists, e.g. `d:\SVN\SRT\fr\gestures.ini`
+   * If this file does not exist, create it by copying it from the last version of NVDA.
+   * If it already exists, all is fine.
+2. In this file the sections correspond to the class to which the script belongs.
+If the class your looking for does not exist, create this section.
+3. Under the targeted section, add a line corresponding to the new shortcut. e.g.:
+
+   ```
+   toggleBold = kb:control+g, kb:control+shift+b
+   ```
+
+   If a line already exists for the script name you want to modify the shortcut, add the new shortcut on the same line, separating each shortcut from another with a comma (,)
+
+4. If you want to unmap the original shortcut, just map it to `None`, e.g.:
+
+   ```
+   None = kb:control+b
+   ```
+
+   Unmapping the original shortcut is only required if this shortcut does not match any other remapped locale shortcut.
+
+5. Save your file in UTF-8 format.
+6. Commit your changes to screenReaderTranslations repo.
+
+
+## Plugins {#plugins}
+### Overview {#pluginsOverview}
+
+Plugins allow you to customize the way NVDA behaves overall or within a particular application.
+They are able to:
+
+* Respond to particular events such as focus and object property changes; e.g. when a control changes its name.
+* Implement commands which are bound to particular key presses or other input.
+* Customise the behaviour of and implement additional functionality for particular controls.
+* Customise or add new support for text content and complex documents.
+
+This section provides an introduction to developing plugins.
+Developers should consult the code documentation for a complete reference.
+
+### Types of Plugins {#pluginsTypes}
+
+There are two types of plugins. These are:
+
+* App Modules: code specific to a particular application.
+The App Module receives all events for a particular application, even if that application is not currently active.
+When the application is active, any commands that the App Module has bound to key presses or other input can be executed by the user.
+* Global Plugins: code global to NVDA; i.e. it is used in all applications.
+Global Plugins Receive all events for all controls in the Operating System.
+Any commands bound by a Global Plugin can be executed by the user wherever they are in the operating system, regardless of application.
+
+If you wish to improve NVDA's access to a particular application, it is most likely you will want to write an App Module.
+In contrast, if you wish to add some overall functionality to NVDA (e.g. a script that announces current Wireless network strength while in any application), then a Global Plugin is what you want.
+
+Both App Modules and Global Plugins share a common look and feel.
+They are both Python source files (with a .py extension), they both define a special class containing all events, scripts and bindings, and they both may define custom classes to access controls, text content and complex documents.
+However, they do differ in some ways.
+
+Custom appModules and globalPlugins can be packaged into NVDA add-ons. 
+This allows easy distribution, and provides a safe way for the user to install and uninstall the custom code.
+Please refer to the [Add-ons section](#Addons) later on in this document.
+
+In order to test the code while developing, you can place it in a special 'scratchpad' directory in your NVDA user configuration directory.
+You will also need to configure NVDA to enable loading of custom code from the Developer Scratchpad Directory, by enabling this in the Advanced category of NVDA's Settings dialog.
+The Advanced category also contains a button to easily open the Developer Scratchpad directory if enabled.
+
+The following few sections will talk separately about App Modules and Global Plugins.
+After this point, discussion is again more general.
+
+### Basics of an App Module {#appModuleBasics}
+
+App Module files have a .py extension, and in most cases should be named the same as either the main executable of the application for which you wish them to be used or the package inside a host executable.
+For example, an App Module for notepad would be called notepad.py, as notepad's main executable is called notepad.exe.
+To map a single App Module for multiple executables, or handle when an executable name violates the Python import rules, refer to [Associating App Modules with an executable](#AssociatingAppModule).
+For apps hosted inside host executables, see the section on app modules for hosted apps.
+
+App Module files must be placed in the appModules subdirectory of an add-on, or of the scratchpad directory of the NVDA user configuration directory.
+
+App Modules must define a class called AppModule, which inherits from appModuleHandler.AppModule.
+This class can then define event and script methods, gesture bindings and other code.
+This will all be covered in depth later.
+
+NVDA loads an App Module for an application as soon as it notices the application is running.
+The App Module is unloaded once the application is closed or when NVDA is exiting.
+
+### Associating App Modules with an executable {#AssociatingAppModule}
+
+As explained above, sometimes the default way of associating an App Module with an application is not flexible enough. Examples include:
+
+* You want to use a single App Module for various binaries (perhaps both stable and preview versions of the application should have the same accessibility enhancements)
+* The executable file is named in a way which conflicts with the Python naming rules. i.e. for an application named "time", naming the App Module "time.py" would conflict with the built-in module from the standard library
+
+In such cases you can distribute a small global plugin along with your App Module which maps it to the executable.
+For example to map the App Module named "time_app_mod" to the "time" executable the plugin may be written as follows:
+
+    import appModuleHandler
+    import globalPluginHandler
+    
+    
+    class GlobalPlugin(globalPluginHandler.GlobalPlugin):
+    
+    	def __init__(self, *args, **kwargs):
+    		super().__init__(*args, **kwargs)
+    		appModuleHandler.registerExecutableWithAppModule("time", "time_app_mod")
+    
+    	def terminate(self, *args, **kwargs):
+    		super().terminate(*args, **kwargs)
+    		appModuleHandler.unregisterExecutable("time")
+### Example 1: An App Module that Beeps on Focus Change Events {#Example1}
+
+The following example App Module makes NVDA beep each time the focus changes within the notepad application.
+This example shows you the basic layout of an App Module.
+
+Copy and paste the code between (but not including) the start and end markers into a new text file called notepad.py, which should be saved in the AppModules subdirectory.
+Be very careful to keep all tabs and spaces intact.
+
+Once saved in the correct location, either restart NVDA or choose Reload Plugins found under Tools in the NVDA menu.
+
+Finally, open Notepad and move the focus around the application; e.g. move along the menu bar, open some dialog boxes, etc.
+You should hear beeps each time the focus changes.
+Note though that if you move outside of Notepad - for instance, to Windows Explorer - you do not hear beeps.
+
+    --- start ---
+    # Notepad App Module for NVDA
+    # Developer guide example 1
+    
+    import appModuleHandler
+    
+    class AppModule(appModuleHandler.AppModule):
+    
+    	def event_gainFocus(self, obj, nextHandler):
+    		import tones
+    		tones.beep(550, 50)
+    		nextHandler()
+    
+    --- end ---
+
+This App Module file starts with two comment lines, which describe what the file is for.
+
+It then imports the appModuleHandler module, so that the App Module then has access to the base AppModule class.
+
+Next, it defines a class called AppModule, which is inherited from appModuleHandler.AppModule.
+
+Inside this class, it defines 1 or more events, scripts or gesture bindings.
+In this example, it defines one event method for gainFocus events (event_gainFocus), which plays a short beep each time it is executed.
+The implementation of this event is not important for the purposes of this example.
+The most important part is the class itself.
+Events will be covered in greater detail later.
+
+As with other examples in this guide, remember to delete the created app module when you are finished testing and then restart NVDA or reload plugins, so that original functionality is restored.
+
+### App modules for hosted apps {#appModulesForHostedApps}
+
+Some executables host various apps inside.
+These include javaw.exe for running various Java programs and wwahost.exe for some apps in Windows 8 and later.
+
+If an app runs inside a host executable, the name of the app module must be the name as defined by the host executable, which can be found through AppModule.appName property.
+For example, an app module for a Java app named "test" hosted inside javaw.exe must be named test.py.
+For apps hosted inside wwahost, not only must the app module name be the name of the loaded app, but the app module must subclass the app module class found in wwahost.
+
+### Example 2: an app module for an app hosted by wwahost.exe {#example2}
+
+The following example is same as Notepad app module above except this is for an app hosted by wwahost.exe.
+
+    --- start ---
+    # wwahost/test App Module for NVDA
+    # Developer guide example 2
+    
+    from nvdaBuiltin.appModules.wwahost import *
+    
+    class AppModule(AppModule):
+    
+    	def event_gainFocus(self, obj, nextHandler):
+    		import tones
+    		tones.beep(550, 50)
+    		nextHandler()
+    
+    --- end ---
+
+The biggest difference from Notepad app module is where wwahost app module comes from.
+As a built-in app module, wwahost can be imported from nvdaBuiltin.appModules.
+
+Another difference is how the app module class is defined.
+As wwahost app module provides necessary infrastructure for apps hosted inside, you just need to subclass the wwahost AppModule class.
+
+### Basics of a Global Plugin {#globalPluginBasics}
+
+Global Plugin files have a .py extension, and should have a short unique name which identifies what they do.
+
+Global plugin files must be placed in the globalPlugins subdirectory of an add-on, or of the scratchpad directory of the NVDA user configuration directory.
+
+Global Plugins must define a class called GlobalPlugin, which inherits from globalPluginHandler.GlobalPlugin.
+This class can then define event and script methods, gesture bindings and other code.
+This will all be covered in depth later.
+
+NVDA loads all global plugins as soon as it starts, and unloads them on exit.
+
+### Example 3: a Global Plugin Providing a Script to Announce the NVDA Version {#example3}
+
+The following example Global Plugin Allows you to press NVDA+shift+v while anywhere in the Operating System to find out NVDA's version.
+This example is only to show you the basic layout of a Global Plugin.
+
+Copy and paste the code between (but not including) the start and end markers into a new text file with a name of example2.py, which should be saved in the globalPlugins subdirectory.
+Be very careful to keep all tabs and spaces intact.
+
+Once saved in the right place, either restart NVDA or choose Reload Plugins found under Tools in the NVDA menu.
+
+From anywhere, you can now press NVDA+shift+v to have NVDA's version spoken and brailled.
+
+    --- start ---
+    # Version announcement plugin for NVDA
+    # Developer guide example 3
+    
+    import globalPluginHandler
+    from scriptHandler import script
+    import ui
+    import versionInfo
+    
+    class GlobalPlugin(globalPluginHandler.GlobalPlugin):
+    
+    	@script(gesture="kb:NVDA+shift+v")
+    	def script_announceNVDAVersion(self, gesture):
+    		ui.message(versionInfo.version)
+    
+    --- end ---
+
+This Global Plugin file starts with two comment lines, which describe what the file is for.
+
+It then imports the globalPluginHandler module, so that the Global Plugin has access to the base GlobalPlugin class.
+
+It also imports a few other modules, namely ui, versionInfo and scriptHandler, which this specific plugin needs in order for it to perform the necessary actions to announce the version.
+
+Next, it defines a class called GlobalPlugin, which is inherited from globalPluginHandler.GlobalPlugin.
+
+Inside this class, it defines 1 or more events, scripts or gesture bindings.
+In this example, it defines a script method that performs the version announcement.
+The script decorator from the scriptHandler module is used to assign the NVDA+shift+v shortcut to this script.
+However, the details of the script and its binding are not important for the purposes of this example.
+The most important part is the class itself.
+More information about scripts and the script decorator can be found in the [Defining script properties](#DefiningScriptProperties) section of this guide.
+
+As with other examples in this guide, remember to delete the created Global Plugin when finished testing and then restart NVDA or reload plugins, so that original functionality is restored.
+
+### NVDA Objects {#NVDAObjects}
+
+NVDA represents controls and other GUI elements as NVDA Objects.
+These NVDA Objects contain standardised properties, such as name, role, value, states and description, which allow other parts of NVDA to query or present information about a control in a generalised way.
+For example, the OK button in a dialog would be represented as an NVDA Object with a name of "OK" and a role of button.
+Similarly, a checkbox with a label of "I agree" would have a name of "I agree", a role of checkbox, and if currently checked, a state of checked.
+
+As there are many different GUI Toolkits and platform and accessibility APIs, NVDA Objects abstract these differences into a standard form that NVDA can use, regardless of the toolkit or API a particular control is made with.
+For example, the Ok button just discussed could be a widget in a Java application, an MSAA object, an IAccessible2 object or a UI Automation element.
+
+NVDA Objects have many properties.
+Some of the most useful are:
+
+* name: the label of the control.
+* role: one of the Role.* constants from NVDA's controlTypes module.
+Button, dialog, editableText, window and checkbox are examples of roles.
+* states: a set of 0 or more of the State.* constants from NVDA's controlTypes module.
+Focusable, focused, selected, selectable, expanded, collapsed and checked are some examples of states.
+* value: the value of the control; e.g. the percentage of a scroll bar or the current setting of a combo box.
+* description: a sentence or two describing what the control does (usually the same as its tooltip).
+* location: the object's left, top, width and height positions in screen coordinates.
+* parent: this object's parent object.
+For example, a list item object's parent would be the list containing it.
+* next: the object directly after this one on the same level in logical order.
+For example, a menu item NVDA Object's next object is most likely another menu item within the same menu.
+* previous: like next but in reverse.
+* firstChild: the first direct child object of this object.
+For example, a list's first child would be the first list item.
+* lastChild: the last direct child of this object.
+* children: a list of all the direct children of this object; e.g. all the menu items in a menu.
+
+There are also a few simplified navigation properties such as simpleParent, simpleNext, simpleFirstChild and simpleLastChild.
+These are like their respective navigation properties described above, but NVDA filters out useless objects.
+These properties are used when NVDA's simple review mode is turned on, which is the default.
+These simple properties may be easier to use, but the real navigation properties more closely reflect the underlying Operating System structure.
+Also, these may change in future versions of NVDA as improvements are made to simple review, so they should generally be avoided when programmatically locating specific objects.
+
+When developing plugins, most of the time, it is not important what toolkit or API backs an NVDA Object, as the plugin will usually only access standard properties such as name, role and value.
+However, as plugins become more advanced, it is certainly possible to delve deeper into NVDA Objects to find out toolkit or API specific information if required.
+
+Plugins make use of NVDA Objects in three particular ways:
+
+* Most events that plugins receive take an argument which is the NVDA Object on which the event occurred.
+For example, event_gainFocus takes the NVDA Object that represents the control gaining focus.
+* Scripts, events or other code may fetch objects of interest such as the NVDA Object with focus, NVDA's current navigator object, or perhaps the Desktop NVDA Object.
+The code may then retrieve information from that object or perhaps even retrieve another object related to it (e.g. its parent, first child, etc.).
+* the Plugin may define its own custom NVDA Object classes which will be used to wrap a specific control to give it extra functionality, mutate its properties, etc.
+
+Just like App Modules and Global Plugins, NVDA Objects can also define events, scripts and gesture bindings.
+
+### Scripts and Gesture Bindings {#scripts}
+
+App Modules, Global Plugins and NVDA Objects can define special methods which can be bound to a particular piece of input such as a key press.
+NVDA refers to these methods as scripts.
+
+A script is a standard Python instance method with a name starting with "script_"; e.g. "script_sayDateTime".
+
+A script method takes two arguments:
+
+* self: a reference to the App Module, Global Plugin or NVDA Object instance the script was called on.
+* gesture: an Input Gesture object, which represents the input that caused the script to run.
+
+As well as the actual script method, some form of gesture binding must be defined, so that NVDA knows what input should execute the script.
+
+A gesture identifier string is a simple string representation of a piece of input.
+It consists of a two letter character code denoting the source of the input, an optional device in brackets, a colon (:) and one or more names separated by a plus (+) denoting the actual keys or input values.
+
+Some examples of gesture string identifiers are:
+
+* "kb:NVDA+shift+v"
+* "br(freedomScientific):leftWizWheelUp"
+* "br(alva.BC640):t3"
+* "kb(laptop):NVDA+t"
+
+Currently, the input sources in NVDA are:
+
+* kb: system keyboard input
+* br: braille display controls
+* ts: touch screen
+* bk: braille keyboard input
+
+When NVDA receives input, it looks for a matching gesture binding in a particular order.
+Once a gesture binding is found, the script is executed and no further bindings are used, nor is that particular gesture passed on automatically to the Operating System.
+
+The order for gesture binding lookup is:
+
+* The user specific gesture map
+* The locale specific gesture map
+* The braille display driver specific gesture map
+* Loaded Global Plugins
+* App Module of the active application
+* Tree Interceptor of the NVDA Object with focus if any; e.g. a virtualBuffer
+* NVDA Object with focus
+* Global Commands (built in commands like quitting NVDA, object navigation commands, etc.)
+
+#### Defining script properties {#DefiningScriptProperties}
+
+For NVDA 2018.3 and above, the recommended way to set script properties is by means of the so called script decorator.
+In short, a decorator is a function that modifies the behavior of a particular function or method.
+The script decorator modifies the script in such a way that it will be properly bound to the desired gestures.
+Furthermore, it ensures that the script is listed with the description you specify, and that it is categorised under the desired category in the input gestures dialog.
+
+In order for you to use the script decorator, you will have to import it from the scriptHandler module.
+
+    from scriptHandler import script
+
+After that, just above your script definition, add the script decorator, providing it the desired arguments.
+For example:
+
+    --- start ---
+    	@script(
+    		description=_("Speaks the date and time"),
+    		category=inputCore.SCRCAT_MISC,
+    		gestures=["kb:NVDA+shift+t", "kb:NVDA+alt+r"]
+    	)
+    	def script_sayDateTime(self, gesture):
+    
+    --- end ---
+
+In this example, your script will be listed in the input gestures dialog under the "Miscellaneous" category.
+It will have the description "Speaks the date and time", and will be bound to the "NVDA+shift+t" and "NVDA+alt+r" key combinations on the keyboard.
+
+The following keyword arguments can be used when applying the script decorator:
+
+* description: A short, translatable string which describes the command for users.
+  This is reported to users when in Input Help mode and shown in the input gestures dialog.
+  The script will not appear in the Input Gestures dialog unless you specify a description.
+* category: The category of the script in order for it to be grouped with other similar scripts.
+  For example, a script in a global plugin which adds browse mode quick navigation keys may be categorized under the "Browse mode" category.
+  The category can be set for individual scripts, but you can also set the "scriptCategory" attribute on the plugin class, which will be used for scripts which do not specify a category.
+  There are constants for common categories prefixed with SCRCAT_ in the inputCore and globalCommands modules, which can also be specified.
+  The script will be listed under the specified category in the Input Gestures dialog.
+  If no category is specified, the script will be categorized under "Miscellaneous".
+* gesture: A string containing a single gesture associated with this script, e.g. "kb:NVDA+shift+r".
+* gestures: A string list of multiple gestures associated with this script, e.g. ["kb:NVDA+shift+r", "kb:NVDA+alt+t"].
+  When both gesture and gestures are specified, they are combined.
+  Either gesture, or any item in gestures can be used to trigger the script.
+* canPropagate: A boolean indicating whether this script should also apply when it belongs to a focus ancestor object.
+  For example, this can be used when you want to specify a script on a particular foreground object, or another object in the focus ancestry which is not the current focus object.
+  This option defaults to False.
+* bypassInputHelp: A boolean indicating whether this script should run when input help is active.
+  This option defaults to False.
+* allowInSleepMode: A boolean indicating whether this script should run when sleep mode is active.
+  This option defaults to False.
+* resumeSayAllMode: The say all mode that should be resumed when active before executing this script.
+  The constants for say all mode can be found in the CURSOR enum in speech.sayAll.
+  If resumeSayAllMode is not specified, say all does not resume after this script.
+* speakOnDemand: A boolean indicating whether this script should produce speech when called while speech mode is "on-demand".
+  This option defaults to False.
+
+Though the script decorator makes the script definition process a lot easier, there are more ways of binding gestures and setting script properties.
+For example, a special "__gestures" Python dictionary can be defined as a class variable on an App Module, Global Plugin or NVDA Object.
+This dictionary should contain gesture identifier strings pointing to the name of the requested script, without the "script_" prefix.
+You can also specify a description of the script in the method's "doc" attribute.
+However, beware not to include an inline docstring at the start of the method if you do not set the "doc" attribute, as it would render the description not translatable.
+The script decorator does not suffer from this limitation, so you are encouraged to provide inline docstrings as needed when using it.
+Furthermore, an alternative way of specifying the script's category is by means of setting a "category" attribute on the script method to a string containing the name of the category.
+
+### Example 4: A Global Plugin to Find out Window Class and Control ID {#example4}
+
+The following Global Plugin allows you to press NVDA+leftArrow to have the window class of the current focus announced, and NVDA+rightArrow to have the window control ID of the current focus announced.
+This example shows you how to define one or more scripts and gesture bindings on a class such as an App Module, Global Plugin or NVDA Object.
+
+Copy and paste the code between (but not including) the start and end markers into a new text file with a name of example3.py, which should be saved in the globalPlugins subdirectory.
+Be very careful to keep all tabs and spaces intact.
+
+Once saved in the right place, either restart NVDA or choose Reload Plugins found under Tools in the NVDA menu.
+
+    --- start ---
+    #Window utility scripts for NVDA
+    #Developer guide example 4
+    
+    import globalPluginHandler
+    from scriptHandler import script
+    import ui
+    import api
+    
+    class GlobalPlugin(globalPluginHandler.GlobalPlugin):
+    
+    	@script(
+    		description=_("Announces the window class name of the current focus object"),
+    		gesture="kb:NVDA+leftArrow"
+    	)
+    	def script_announceWindowClassName(self, gesture):
+    		focusObj = api.getFocusObject()
+    		name = focusObj.name
+    		windowClassName = focusObj.windowClassName
+    		ui.message("class for %s window: %s" % (name, windowClassName))
+    
+    	@script(
+    		description=_("Announces the window control ID of the current focus object"),
+    		gesture="kb:NVDA+rightArrow"
+    	)
+    	def script_announceWindowControlID(self, gesture):
+    		focusObj = api.getFocusObject()
+    		name = focusObj.name
+    		windowControlID = focusObj.windowControlID
+    		ui.message("Control ID for %s window: %d" % (name, windowControlID))
+    
+    --- end ---
+### Events {#events}
+
+When NVDA detects particular toolkit, API or Operating System events, it abstracts these and fires its own internal events on plugins and NVDA Objects.
+
+Although most events are related to a specific NVDA Object (e.g. name change, gain focus, state change, etc.), these events can be handled at various levels.
+When an event is handled, it is stopped from going further down the chain.
+However, code inside the event can choose to propagate it further if needed.
+
+The order of levels through which the event passes until an event method is found is:
+
+* Loaded Global Plugins
+* The App Module associated with the NVDA Object on which the event was fired
+* The Tree Interceptor (if any) associated with the NVDAObject on which the event was fired
+* the NVDAObject itself.
+
+Events are Python instance methods, with a name starting with "event_" followed by the actual name of the event (e.g. gainFocus).
+
+These event methods take slightly different arguments depending at what level they are defined.
+
+If an event for an NVDA Object is defined on an NVDA Object itself, the method only takes one mandatory argument which is the 'self' argument; i.e. the NVDA Object instance).
+Some events may take extra arguments, though this is quite rare.
+
+If an event for an NVDA Object is defined on a Global Plugin, App Module or Tree Interceptor, the event takes the following arguments:
+
+* self: the instance of the Global Plugin, App Module or Tree Interceptor
+* obj: the NVDA Object on which the event was fired
+* nextHandler: a function that when called will propagate the event further down the chain.
+
+Some common NVDA Object events are:
+
+* foreground: this NVDA Object has become the new foreground object; i.e. active top-level object
+* gainFocus
+* focusEntered: Focus has moved inside this object; i.e. it is an ancestor of the focus object
+* loseFocus
+* nameChange
+* valueChange
+* stateChange
+* caret: when the caret (insertion point) within this NVDA Object moves
+* locationChange: physical screen location changes
+
+There are many other events, though those listed above are usually the most useful.
+
+For an example of an event handled by an App Module, please refer to [example 1](#Example1) (focus beeps in notepad).
+
+### the App Module SleepMode variable {#appModuleSleepMode}
+
+App Modules have one very useful property called "sleepMode", which if set to true almost completely disables NVDA within that application.
+Sleep Mode is very useful for self voicing applications that have their own screen reading functionality, or perhaps even some games that need full use of the keyboard.
+
+Although sleep mode can be toggled on and off by the user with the key command NVDA+shift+s, a developer can choose to have sleep mode enabled by default for an application.
+This is done by providing an App Module for that application which simply sets sleepMode to True in the AppModule class.
+
+### Example 5: A Sleep Mode App Module {#example5}
+
+The following code can be copied and pasted in to a text file, then saved in the appModules directory with the name of the application you wish to enable sleep mode for.
+As always, the file must have a .py extension.
+
+    --- start ---
+    import appModuleHandler
+    
+    class AppModule(appModuleHandler.AppModule):
+    
+    	sleepMode = True
+    
+    --- end ---
+### Providing Custom NVDA Object Classes {#customNVDAObjectClasses}
+
+Providing custom NVDA Object classes is probably the most powerful and useful way to improve the experience of an application in an NVDA plugin.
+This method allows you to place all the needed logic for a particular control altogether in one NVDA Object class for that control, rather than scattering code for many controls across a plugin's events.
+
+There are two steps to providing a custom NVDA Object class:
+
+* Define the NVDA Object class and its events, scripts, gesture bindings and overridden properties.
+* Tell NVDA to use this NVDA Object class in specific situations by handling it in the plugin's chooseNVDAObjectOverlayClasses method.
+
+When defining a custom NVDAObject class, you have many NVDAObject base classes to choose from.
+These base classes contain the base support for the particular accessibility or OS API underlying the control, such as win32, MSAA or Java access Bridge.
+You should usually inherit your custom NVDAObject class from the highest base class you need in order to choose your class in the first place.
+For example, if you choose to use your custom NVDAObject class when the window class name is "Edit" and the window control ID is 15, you should probably inherit from NVDAObjects.window.Window, as clearly you are aware that this is a Window object.
+Similarly, if you match on MSAA's accRole property, you would probably need to inherit from NVDAObjects.IAccessible.IAccessible.
+You should also consider what properties you are going to override on the custom NVDA Object.
+For instance, if you are going to override an IAccessible specific property, such as shouldAllowIAccessibleFocusEvent, then you need to inherit from NVDAObjects.IAccessible.IAccessible.
+
+The chooseNVDAObjectOverlayClasses method can be implemented on app modules or global plugin classes.
+It takes 3 arguments:
+
+1. self: the app module or global plugin instance.
+1. obj: the NVDAObject for which classes are being chosen.
+1. clsList: a Python list of NVDAObject classes that will be used for obj.
+
+Inside this method, you should decide which custom NVDA Object class(es) (if any) this NVDA Object should use by checking its properties, etc.
+If a custom class should be used, it must be inserted into the class list, usually at the beginning.
+You can also remove classes chosen by NVDA from the class list, although this is rarely required.
+
+### Example 6: Command to Retrieve the Length of Text in an Edit Field Using a Custom NVDA Object {#example6}
+
+This app module for notepad provides a command to report the number of characters in edit fields.
+You can activate it using NVDA+l.
+Notice that the command is specific to edit fields; i.e. it only works while you are focused in an edit field, rather than anywhere in the application.
+
+The following code can be copied and pasted in to a text file, then saved in the appModules directory with the name of notepad.py.
+
+    --- start ---
+    import appModuleHandler
+    from scriptHandler import script
+    from NVDAObjects.IAccessible import IAccessible
+    import controlTypes
+    import ui
+    
+    class AppModule(appModuleHandler.AppModule):
+    
+    	def chooseNVDAObjectOverlayClasses(self, obj, clsList):
+    		if obj.windowClassName == "Edit" and obj.role == controlTypes.Role.EDITABLETEXT:
+    			clsList.insert(0, EnhancedEditField)
+    
+    class EnhancedEditField(IAccessible):
+    
+    	@script(gesture="kb:NVDA+l")
+    	def script_reportLength(self, gesture):
+    		ui.message("%d" % len(self.value))
+    
+    --- end ---
+### Making Small Changes to an NVDA Object in App Modules {#smallChangesToNVDAObjectInAppModules}
+
+Sometimes, you may wish to make only small changes to an NVDA Object in an application, such as overriding its name or role.
+In these cases, you don't need the full power of a custom NVDA Object class.
+To do this, you can use the NVDAObject_init event available only on App Modules.
+
+The event_NVDAObject_init method takes two arguments:
+
+1. self: the AppModule instance.
+1. obj: the NVDAObject being initialized.
+
+Inside this method, you can check whether this object is relevant and then override properties accordingly.
+
+### Example 7: Labelling the Notepad Edit Field Using event_NVDAObject_init {#example7}
+
+This app module for notepad makes NVDA report Notepad's main edit field as having a name of "content".
+That is, when it receives focus, NVDA will say "Content edit".
+
+The following code can be copied and pasted in to a text file, then saved in the appModules directory with the name of notepad.py.
+
+    --- start ---
+    import appModuleHandler
+    from NVDAObjects.window import Window
+    
+    class AppModule(appModuleHandler.AppModule):
+    
+    	def event_NVDAObject_init(self, obj):
+    		if isinstance(obj, Window) and obj.windowClassName == "Edit" and obj.windowControlID == 15:
+    			obj.name = "Content"
+    --- end ---
+### Parsing additional command line arguments in your plugin {#PluginCLIArgs}
+
+By default NVDA accepts limited set of command line arguments and shows an error for an unknown ones.
+However if you want to use any additional arguments, this is possible by adding a handler to the extension point `addonHandler.isCLIParamKnown`.
+Note that since command line arguments are processed just after NVDA starts, your add-on needs to process them in the global plugin, since app modules or other drivers may not be loaded at this stage.
+A sample handler can be written as follows:
+
+    def processArgs(cliArgument: str) -> bool:
+    	if cliArgument == "--enable-addon-feature":
+    		...
+    		return True  # Argument is known to the add-on and should not be flagged by NVDA
+    	return False  # unknown argument - NVDA should warn user
+
+Then the handler needs to be registered - preferably in the constructor of your global plugin:
+
+    addonHandler.isCLIParamKnown.register(processArgs)
+## Packaging Code as NVDA Add-ons {#Addons}
+
+To make it easy for users to share and install plugins, drivers and braille translation tables, they can be packaged in to a single NVDA add-on package which the user can then install into a copy of NVDA via the Add-on Store found under Tools in the NVDA menu.
+Add-on packages are only supported in NVDA 2012.2 and later.
+An add-on package is simply a standard zip archive with the file extension of "`nvda-addon`" which contains a manifest file, optional install/uninstall code and one or more directories containing plugins, drivers and/or and braille translation tables.
+
+### Non-ASCII File Names in Zip Archives {#nonASCIIFileNamesInZip}
+
+If your add-on includes files which contain non-ASCII (non-English) characters, you should create the zip archive such that it uses UTF-8 file names.
+This means that these files can be extracted properly on all systems, regardless of the system's configured language.
+Unfortunately, many zip archivers do not support this, including Windows Explorer.
+Generally, it has to be explicitly enabled even in archivers that do support it.
+[7-Zip](http://www.7-zip.org/) supports this, though it must be enabled by specifying the "cu=on" method parameter.
+
+### Manifest Files {#manifest}
+
+Each add-on package must contain a manifest file named manifest.ini.
+This must be a UTF-8 encoded text file.
+This manifest file contains key = value pairs declaring info such as the add-on's name, version and description.
+
+#### Available Fields {#manifestFields}
+
+Although it is highly suggested that manifests contain all fields, the fields marked as mandatory must be included.
+Otherwise, the add-on will not install.
+
+* name (string, required): A short, unique, name for the add-on.
+  * The recommended convention is lowerCamelCase.
+  * This is used to differentiate add-ons internally, and is also used as the name of the add-on's directory in the user configuration directory.
+  * Special characters should be avoided as the add-on name will be used as a folder name.
+  Expected characters are alphanumeric, space, underscore and hyphen.
+* summary (string, required): The name of the add-on as shown to the user.
+* version (string, required): The version of this add-on; e.g. 2.0.1.
+When uploading to the Add-on Store certain requirements apply:
+  * Using `<major>.<minor>` or `<major>.<minor>.<patch>` format.
+  * For a user to be able to update to this add-on, the version must be greater than the last version uploaded.
+  * Add-on versions are expected to be unique for the addon name and channel, meaning that a beta, stable and dev version of the same add-on cannot share a version number.
+  This is so there can be a unique ordering of newest to oldest.
+  * The suggested convention is to increment the patch version number for dev versions, increment the minor version number for beta versions, and increment the major version number for stable versions.
+* author (string, required): The author of this add-on, preferably in the form Full Name <email address>; e.g. Michael Curran <<mick@example.com>>.
+* description (string): A sentence or two describing what the add-on does.
+* url (string): A URL where this add-on, further info and upgrades can be found.
+  * Starting the URL with `https://` is required for submitting to the Add-on Store.
+* docFileName (string): The name of the main documentation file for this add-on; e.g. readme.html. See the [Add-on Documentation](#AddonDoc) section for more details.
+* minimumNVDAVersion (string, required): The minimum required version of NVDA for this add-on to be installed or enabled.
+  * e.g "2021.1"
+  * Must be a three part version string i.e. Year.Major.Minor, or a two part version string of Year.Major.
+  In the second case, Minor defaults to 0.
+  * Defaults to "0.0.0"
+  * Must be less than or equal to `lastTestedNVDAVersion`
+  * This must match a valid API version to be submitted to the Add-on Store.
+  Valid API versions are found [on GitHub](https://github.com/nvaccess/addon-datastore-transform/blob/main/nvdaAPIVersions.json).
+* lastTestedNVDAVersion (string, required): The last version of NVDA this add-on has been tested with.
+  * e.g "2022.3.3"
+  * Must be a three part version string i.e. Year.Major.Minor, or a two part version string of Year.Major.
+  In the second case, Minor defaults to 0.
+  * Defaults to "0.0.0"
+  * Must be greater than or equal to `minimumNVDAVersion`
+  * This must match a valid API version to be submitted to the Add-on Store.
+  Valid API versions are found [on GitHub](https://github.com/nvaccess/addon-datastore-transform/blob/main/nvdaAPIVersions.json).
+
+All string values must be enclosed in quotes as shown in the example below.
+
+The lastTestedNVDAVersion field in particular is used to ensure that users can be confident about installing an add-on.
+It allows the add-on author to make an assurance that the add-on will not cause instability, or break the users system.
+When this is not provided, or is less than the current version of NVDA (ignoring minor point updates e.g. 2018.3.1) then the user will be warned not to install the add-on.
+
+The manifest can also specify information regarding the additional braille translation tables provided by the add-on.
+Please refer to the [braille translation tables section](#BrailleTables) later on in this document.
+
+#### An Example Manifest File {#manifestExample}
+    --- start ---
+    name = "myTestAddon"
+    summary = "Cool Test Add-on"
+    version = "1.0.0"
+    description = "An example add-on showing how to create add-ons!"
+    author = "Michael Curran <mick@example.com>"
+    url = "https://github.com/nvaccess/nvda/blob/master/projectDocs/dev/addons.md"
+    docFileName = "readme.html"
+    minimumNVDAVersion = "2021.1"
+    lastTestedNVDAVersion = "2022.3.3"
+    --- end ---
+### Plugins and Drivers {#pluginsAndDrivers}
+
+The following plugins and drivers can be included in an add-on:
+
+* App modules: Place them in an appModules directory in the archive.
+* Braille display drivers: Place them in a brailleDisplayDrivers directory in the archive.
+* Global plugins: Place them in a globalPlugins directory in the archive.
+* Synthesizer drivers: Place them in a synthDrivers directory in the archive.
+* [Braille translation tables](#BrailleTables): Place them in a brailleTables directory in the archive.
+
+### Optional install / Uninstall code {#installUninstallCode}
+
+If you need to execute code as your add-on is being installed or uninstalled from NVDA (e.g. to validate license information or to copy files to a custom location), you can provide a Python file called installTasks.py in the archive which contains special functions that NVDA will call while installing or uninstalling your add-on.
+This file should avoid loading any modules that are not absolutely necessary, especially Python C extensions or dlls from your own add-on, as this could cause later removal of the add-on to fail.
+However, if this does happen, the add-on directory will be renamed and then deleted after the next restart of NVDA. 
+Finally, it should not depend on the existence or state of other add-ons, as they may not be installed, have already been removed or not yet be initialized.
+
+#### the onInstall function {#onInstall}
+
+NVDA will look for and execute an onInstall function in installTasks.py after it has finished extracting the add-on into NVDA.
+Note that although the add-on will have been extracted at this time, its directory will have a .pendingInstall suffix until NVDA is restarted, the directory is renamed and the add-on is really loaded for the first time.
+If this function raises an exception, the installation of the add-on will fail and its directory will be cleaned up.
+
+#### The onUninstall Function {#onUninstall}
+
+NVDA will look for and execute an onUninstall function in installTasks.py when NVDA is restarted after the user has chosen to remove the add-on.
+After this function completes, the add-on's directory will automatically be removed.
+As this happens on NVDA startup before other components are initialized, this function cannot request input from the user.
+
+### Localizing Add-ons {#localizingAddons}
+
+It is possible to provide locale-specific information and messages for your add-on.
+Locale information can be stored in a locale directory in the archive.
+This directory should contain directories for each language it supports, using the same language code format as the rest of NVDA; e.g. en for English, fr_CA for French Canadian.
+
+#### Locale-specific Manifest Files {#localeManifest}
+
+Each of these language directories can contain a locale-specific manifest file called manifest.ini, which can contain a small subset of the manifest fields for translation.
+These fields are summary and description.
+All other fields will be ignored.
+
+#### Locale-specific Messages {#localeMessages}
+
+Each language directory can also contain gettext information, which is the system used to translate the rest of NVDA's user interface and reported messages.
+As with the rest of NVDA, an `nvda.mo` compiled gettext database file should be placed in the `LC_MESSAGES` directory within this directory.
+To allow plugins in your add-on to access gettext message information via calls to `_()`, `ngettext()`, `npgettext()` and `pgettext()` you must initialize translations at the top of each Python module by calling `addonHandler.initTranslation()`.
+This function cannot be called in modules that do not belong to an add-on, e.g. in a scratchpad subdirectory.
+For more information about gettext and NVDA translation in general, please read the [Translating NVDA page](https://github.com/nvaccess/nvda/blob/master/projectDocs/translating/readme.md)
+
+### Add-on Documentation {#AddonDoc}
+
+Documentation for an add-on should be placed in a doc directory in the archive.
+Similar to the locale directory, this directory should contain directories for each language in which documentation is available.
+
+Users can access documentation for a particular add-on by opening the Add-on Store, selecting the add-on and pressing the Add-on help button.
+This will open the file named in the docFileName parameter of the manifest.
+NVDA will search for this file in the appropriate language directories.
+For example, if docFileName is set to readme.html and the user is using English, NVDA will open doc\en\readme.html.
+
+### Braille translation tables {#BrailleTables}
+
+Although NVDA ships with more than a hundred braille translation tables provided by [the liblouis project](https://liblouis.io/) aimed at fitting most needs, it also supports the addition of custom tables.
+Custom tables must be placed in the brailleTables directory of an add-on or subdirectory of the scratchpad directory.
+These tables can either replace standard tables shipped with NVDA or be completely new ones.
+
+When adding a table, some information must be provided such as its display name in the Preferences dialog, whether it supports input and/or output and whether it is for contracted braille.
+When an add-on ships with tables, this information is included in its manifest in the optional brailleTables section.
+For example:
+```
+--- start ---
+[brailleTables]
+[[fr-bfu-tabmod-comp8.utb]]
+displayName = French (unified) 8 dot computer braille - Addition
+contracted = False
+output = True
+input = True
+
+[[no-no-8dot.utb]]
+displayName = Norwegian 8 dot computer braille - Replacement
+contracted = False
+output = True
+input = True
+--- end ---
+```
+
+In the above example, `fr-bfu-tabmod-comp8.utb` is a new table,  while `no-no-8dot.utb` replaces a table that is already included in NVDA.
+Both tables need to be shipped in the brailleTables directory of the add-on.
+It is also possible to include a table in the manifest that is shipped with NVDA but otherwise unavailable for selection in the Preferences dialog.
+In that case, the table does not need to be shipped in the add-on's brailleTables directory.
+
+Providing a custom table, whether it has the same file name as a standard table or a different name, thus requires you to define the table in the add-on's manifest.
+The only exception to this rule applies to tables that are included within other tables.
+While they don't have to be included in the manifest of the add-on, they can only be included from other tables that are part of the same add-on.
+
+Custom tables can also be placed in the brailleTables subdirectory of the scratchpad directory.
+In this case, the table metadata can be placed in a `manifest.ini` file in the root of the scratchpad in the exact same format as the example above.
+Basically, this means that, whether using an add-on or the scratchpad, the requirements and implementation steps are equal.
+Note that a `manifest.ini` file in the scratchpad is only parsed for braille table metadata.
+Other add-on metadata in the file is ignored.
+
+Please refer to the [liblouis documentation](https://liblouis.io/documentation/) for detailed information regarding the braille translation tables format.
+
+## NVDA Python Console {#PythonConsole}
+
+The NVDA Python console emulates the interactive Python interpreter from within NVDA.
+It is a development tool which is useful for debugging, general inspection of NVDA internals or inspection of the accessibility hierarchy of an application.
+
+### Usage {#pythonConsoleUsage}
+
+The console can be activated in two ways:
+
+* By pressing NVDA+control+z.
+If activated in this fashion, a snapshot of the current state of NVDA at the time the key was pressed will be taken and saved in certain variables available in the console.
+See [Snapshot Variables](#PythonConsoleSnapshotVariables) for more details.
+* By selecting Tools -> Python console from the NVDA system tray menu.
+
+The console is similar to the standard interactive Python interpreter.
+Input is accepted one line at a time and processed when enter is pressed.
+Multiple lines can be pasted at once from the clipboard and will be processed one by one. 
+You can navigate through the history of previously entered lines using the up and down arrow keys.
+
+Output (responses from the interpreter) will be spoken when enter is pressed.
+The f6 key toggles between the input and output controls.
+When on the output control, alt+up/down jumps to the previous/next result (add shift for selecting).
+Pressing control+l clears the output.
+
+The result of the last executed command is stored in the "_" global variable.
+This shadows the gettext function which is stored as a built-in with the same name.
+It can be unshadowed by executing "del _" and avoided altogether by executing "_ = _".
+
+Closing the console window (with escape or alt+F4) simply hides it.
+This allows the user to return to the session as it was left when it was closed, including history and variables.
+
+### Namespace {#PythonConsoleNamespace}
+#### Automatic Imports {#pythonConsoleAutoImports}
+
+For convenience, the following modules and variables are automatically imported in the console:
+sys, os, wx, log (from logHandler), api, queueHandler, config, controlTypes, textInfos, braille, speech, vision, appModules, globalPlugins
+
+See: pythonConsole.PythonConsole.initNamespace
+
+#### Snapshot Variables {#PythonConsoleSnapshotVariables}
+
+Whenever NVDA+control+z is pressed, certain variables available in the console will be assigned according to the current state of NVDA.
+These variables are:
+
+* focus: The current focus object
+* focusAnc: The ancestors of the current focus object
+* fdl: Focus difference level; i.e. the level at which the ancestors for the current and previous focus differ
+* fg: The current foreground object
+* nav: The current navigator object
+* mouse: The current mouse object
+* brlRegions: The braille regions from the active braille buffer
+
+### Tab completion {#pythonConsoleTab}
+
+The input control supports tab-completion of variables and member attributes names.
+Hit the tab key once to complete the current input if there is one single candidate.
+If there is more than one, hit the tab key a second time to open a menu listing all matching possibilities.
+By default, only "public" member attributes are listed.
+That is, if the input is "nav.", attribute names with no leading underscore are proposed.
+If the input is "nav._", attribute names with a single leading underscore are proposed.
+Similarly, if the input is "nav.__", attribute names with two leading underscores are proposed.
+
+## Remote Python Console {#remotePythonConsole}
+
+A remote Python console is available in source builds of NVDA, for situations where remote debugging of NVDA is useful.
+It is similar to the [local Python console](#PythonConsole) discussed above, but is accessed via TCP.
+
+Please be aware that this is a huge security risk.
+It is not available in binary builds distributed by NV Access, and You should only enable it if you are connected to trusted networks.
+
+### Usage {#remotePythonConsoleUsage}
+
+To enable the remote Python console, use the local Python console to import remotePythonConsole and call remotePythonConsole.initialize().
+You can then connect to it via TCP port 6832.
+
+History of previously entered lines is not supported.
+
+The namespace is the same as [the namespace in the local Python console](#PythonConsoleNamespace).
+
+There are some special functions:
+
+* snap(): Takes a snapshot of the current state of NVDA and saves it in the [snapshot variables](#PythonConsoleSnapshotVariables).
+* rmSnap(): Removes all snapshot variables.
+
+## Extension Points {#ExtensionPoints}
+
+NVDA's `extensionPoints` module, allows code in different parts of NVDA, or in add-ons, to perform tasks such as:
+
+* Be notified when an action occurs or a state is changed.
+* Receive, as part of being notified, variables related to the action or changed state.
+* Cancel or alter an action NVDA was going to take, based upon certain conditions.
+* Modify data that NVDA is using (such as changing speech sequences or braille, before they are spoken or brailled).
+* Delay something NVDA is doing, while intervening operations are performed.
+
+There are five kinds of extension point:
+
+| Type |Purpose|
+|---|---|
+|`Action` |Allows some code to find out what other code is doing. For example, an add-on can be notified before or after a config profile changes.|
+|`Filter` |Edits data. A filter registered in the speech module, might allow changing speech strings before they are spoken.|
+|`Decider` |Runs each registered handler until one of them returns `False`. If one does, it can be used to prevent the invoking code from running.|
+|`AccumulatingDecider` |Like `Decider`, but always runs all of its registered handlers, and only decides if one of them failed at the end. The expected result of each is `True` by default, though expecting `False` is possible.|
+|`Chain` |Allows registering handlers that return iterables (mainly generators). Calling `iter` on the `Chain` returns a generator that iterates over all the handlers.|
+
+The sections below provide the list of currently defined extension points in NVDA, along with brief descriptions for them.
+Please see code documentation in the associated files, or the code itself, for further explanation.
+The section titles below represent the package or module in which the listed extension points are defined.
+
+For examples of how to define and use new extension points, please see the code documentation of the `extensionPoints` package.
+
+### braille {#brailleExtPts}
+
+| Type |Extension Point |Description|
+|---|---|---|
+|`Filter` |`filter_displaySize` |Allows components or add-ons to change the display size used for braille output.|
+|`Action` |`displaySizeChanged` |Notifies of display size changes.|
+|`Action` |`pre_writeCells` |Notifies when cells are about to be written to a braille display|
+|`Action` |`displayChanged` |Notifies of braille display changes.|
+|`Decider` |`decide_enabled` |Allows deciding whether the braille handler should be forcefully disabled.|
+
+### appModuleHandler {#appModuleHandlerExtPts}
+
+| Type |Extension Point |Description|
+|---|---|---|
+|`Action` |`post_appSwitch` |Triggered when the foreground application changes|
+
+### addonHandler {#addonHandlerExtPts}
+
+| Type |Extension Point |Description|
+|---|---|---|
+|`AccumulatingDecider` |`isCLIParamKnown` |Allows adding NVDA commandline parameters which apply to plugins. See [this section of the Dev Guide](#PluginCLIArgs) for more information.|
+
+### brailleViewer {#brailleViewerExtPts}
+
+| Type |Extension Point |Description|
+|---|---|---|
+|`Action` |`postBrailleViewerToolToggledAction` |Triggered every time the Braille Viewer is created / shown or hidden / destroyed.|
+
+### config {#configExtPts}
+
+| Type |Extension Point |Description|
+|---|---|---|
+|`Action` |`post_configProfileSwitch` |Notifies after the configuration profile has been switched.|
+|`Action` |`pre_configSave` |Notifies before NVDA's configuration is saved to disk.|
+|`Action` |`post_configSave` |Notifies after NVDA's configuration has been saved to disk.|
+|`Action` |`pre_configReset` |Notifies before configuration is reloaded from disk or factory defaults are applied.|
+|`Action` |`post_configReset` |Notifies after configuration has been reloaded from disk or factory defaults were applied.|
+
+### core {#coreExtPts}
+
+| Type |Extension Point |Description|
+|---|---|---|
+|`Action` |`postNvdaStartup` |Notifies after NVDA has finished starting up.|
+
+### inputCore {#inputCoreExtPts}
+
+| Type |Extension Point |Description|
+|---|---|---|
+|`Decider` |`decide_executeGesture` |Notifies when a gesture is about to be executed, allowing other code to decide if it should be.|
+
+### logHandler {#logHandlerExtPts}
+
+| Type |Extension Point |Description|
+|---|---|---|
+|`Action` |`_onErrorSoundRequested` |Triggered every time an error sound needs to be played. This extension point should not be used directly but retrieved calling `getOnErrorSoundRequested()` instead.|
+
+### nvwave {#nvwaveExtPts}
+
+| Type |Extension Point |Description|
+|---|---|---|
+|`Decider` |`decide_playWaveFile` |Notifies when a wave file is about to be played, allowing other code to decide if it should be.|
+
+### speech {#speechExtPts}
+
+| Type |Extension Point |Description|
+|---|---|---|
+|`Action` |`speechCanceled` |Triggered when speech is canceled.|
+|`Action` |`pre_speechCanceled` |Triggered before speech is canceled.|
+|`Action` |`pre_speech` |Triggered before NVDA handles prepared speech.|
+|`Filter` |`filter_speechSequence` |Allows components or add-ons to filter speech sequence before it passes to the synth driver.|
+
+### synthDriverHandler {#synthDriverHandlerExtPts}
+
+| Type |Extension Point |Description|
+|---|---|---|
+|`Action` |`synthIndexReached` |Notifies when a synthesizer reaches an index during speech.|
+|`Action` |`synthDoneSpeaking` |Notifies when a synthesizer finishes speaking.|
+|`Action` |`synthChanged` |Notifies of synthesizer changes.|
+
+### tones {#tonesExtPts}
+
+| Type |Extension Point |Description|
+|---|---|---|
+|`Decider` |`decide_beep` |Notifies when a beep is about to be generated and played, allowing a component to decide whether it should be.|
+
+### treeInterceptorHandler {#treeInterceptorHandlerExtPts}
+
+| Type |Extension Point |Description|
+|---|---|---|
+|`Action` |`post_browseModeStateChange` |Notifies when browse mode state changes.|
+
+### utils.security {#utils_securityExtPts}
+
+| Type |Extension Point |Description|
+|---|---|---|
+|`Action` |`post_sessionLockStateChanged` |Notifies when a session lock or unlock event occurs.|
+
+### winAPI.messageWindow {#winAPI_messageWindowExtPts}
+
+| Type |Extension Point |Description|
+|---|---|---|
+|`Action` |`pre_handleWindowMessage` |Notifies when NVDA receives a window message, allowing components to perform an action when certain system events occur.|
+
+### winAPI.secureDesktop {#winAPI_secureDesktopExtPts}
+
+| Type |Extension Point |Description|
+|---|---|---|
+|`Action` |`winAPI.secureDesktop.post_secureDesktopStateChange` |Notifies when the user has switched to/from the secure desktop|
+
+### bdDetect {#bdDetectExtPts}
+
+| Type |Extension Point |Description|
+|---|---|---|
+|`Chain` |`scanForDevices` |Can be iterated to scan for braille devices.|
+
+### vision.visionHandlerExtensionPoints.EventExtensionPoints {#visionExtPts}
+
+These extension points are expected to be used and registered to differently than other extension points.
+Please see the `EventExtensionPoints` class documentation for more information, and detailed descriptions.
+
+| Type |Extension Point |Notifies a vision enhancement provider when ...|
+|---|---|---|
+|`Action` |`post_objectUpdate` |an object property has changed.|
+|`Action` |`post_focusChange` |the focused NVDAObject has changed.|
+|`Action` |`post_foregroundChange` |the foreground NVDAObject has changed.|
+|`Action` |`post_caretMove` |a physical caret has moved.|
+|`Action` |`post_browseModeMove` |a virtual caret has moved.|
+|`Action` |`post_reviewMove` |the position of the review cursor has changed.|
+|`Action` |`post_mouseMove` |the mouse has moved.|
+|`Action` |`post_coreCycle` |the end of each core cycle has been reached.|