#appModules/msimn.py - Outlook Express appModule
#A part of NonVisual Desktop Access (NVDA)
#Copyright (C) 2006-2012 NVDA Contributors
#This file is covered by the GNU General Public License.
#See the file COPYING for more details.

import winUser
import controlTypes
import displayModel
import textInfos
import api
import appModuleHandler
from keyboardHandler import KeyboardInputGesture
from NVDAObjects.window import Window
from NVDAObjects.IAccessible import IAccessible, sysListView32
import watchdog
<<<<<<< HEAD
from NVDAObjects.behaviors import _FakeTableCell
=======
>>>>>>> 86f79e6b

messageListImageLabels={
	# Translators: This Outlook Express message has an attachment
	8:_("has attachment"),
	# Translators: this Outlook Express message is flagged
	34:_("flagged"),
}

#Labels for the header fields of an email, by control ID
envelopeNames={
	# Translators: This is presented in outlook or live mail to indicate email attachments.
	1000:_("Attachments"),
	# Translators: This is presented in outlook or live mail when creating a new email 'to:' or 'recipient:'
	1001:_("To:"),
	# Translators: This is presented in outlook or live mail when sending an email to a newsgroup
	1002:_("Newsgroup:"),
	# Translators: This is presented in outlook or live mail, email carbon copy
	1003:_("CC:"),
	# Translators: This is presented in outlook or live mail, email subject
	1004:_("Subject:"),
	# Translators: This is presented in outlook or live mail, email sender
	1005:_("From:"),
	# Translators: This is presented in outlook or live mail, date of email
	1016:_("Date:"),
	# Translators: This is presented in outlook or live mail
	1018:_("Forward to:"),
	# Translators: This is presented in outlook or live mail
	1019:_("Answer to:"),
	# Translators: This is presented in outlook or live mail
	1020:_("Organisation:"),
	# Translators: This is presented in outlook or live mail
	1021:_("Distribution:"),
	# Translators: This is presented in outlook or live mail
	1022:_("Key words:"),
	# Translators: This is presented in outlook or live mail, email blind carbon copy
	1026:_("BCC:"),
	# Translators: This is presented in outlook or live mail, email sender
	1037:_("From:"),
}

class AppModule(appModuleHandler.AppModule):

	def event_NVDAObject_init(self,obj):
<<<<<<< HEAD
		if not isinstance(obj,Window): return
=======
		if not isinstance(obj,Window): return  # noqa: E701
>>>>>>> 86f79e6b
		controlID=obj.windowControlID
		windowHandle=obj.windowHandle
		parentWindow=winUser.getAncestor(windowHandle,winUser.GA_PARENT)
		parentClassName=winUser.getClassName(parentWindow)
		#If this object is an email header field, and we have a custom label for it,
		#Then set the object's name to the label 
		if parentClassName=="OE_Envelope" and isinstance(obj,IAccessible) and obj.IAccessibleChildID==0 and controlID in envelopeNames:
			obj.name=envelopeNames[controlID]
			obj.useITextDocumentSupport=True
			obj.editValueUnit=textInfos.UNIT_STORY

	def chooseNVDAObjectOverlayClasses(self,obj,clsList):
		if obj.windowClassName=="SysListView32" and obj.windowControlID in (128,129,130) and obj.role==controlTypes.Role.LISTITEM:
			clsList.insert(0,MessageRuleListItem)
		elif "SysListView32" in obj.windowClassName and obj.role==controlTypes.Role.LISTITEM and obj.parent.name=="Outlook Express Message List":
			clsList.insert(0,MessageListItem)

	def event_gainFocus(self,obj,nextHandler):
		nextHandler()
		#Force focus to move to something sane when landing on an outlook express message window
		if obj.windowClassName=="ATH_Note" and obj.event_objectID==winUser.OBJID_CLIENT and obj.IAccessibleChildID==0:
			api.processPendingEvents()
			if obj==api.getFocusObject() and controlTypes.State.FOCUSED in obj.states:
				return KeyboardInputGesture.fromName("shift+tab").send()

class MessageRuleListItem(sysListView32.ListItem):
	"""Used for the checkbox list items used to select message rule types in in message filters"""

	role=controlTypes.Role.CHECKBOX

	def _get_states(self):
		states=super(MessageRuleListItem,self).states
		if (watchdog.cancellableSendMessage(self.windowHandle,sysListView32.LVM_GETITEMSTATE,self.IAccessibleChildID-1,sysListView32.LVIS_STATEIMAGEMASK)>>12)==8:
			states.add(controlTypes.State.CHECKED)
		return states

class MessageListItem(sysListView32.ListItem):

	def _getColumnContent(self,column):
		content=super(MessageListItem,self)._getColumnContent(column)
		if not content:
			imageID=self._getColumnImageID(column)
			if imageID>0:
				content=messageListImageLabels.get(imageID,"")
		return content

	def _get_isUnread(self):
		info=displayModel.DisplayModelTextInfo(self,textInfos.POSITION_FIRST)
		info.expand(textInfos.UNIT_CHARACTER)
		fields=info.getTextWithFields()
		try:
			isUnread=fields[0].field['bold']
<<<<<<< HEAD
		except:
=======
		except:  # noqa: E722
>>>>>>> 86f79e6b
			isUnread=False
		return isUnread

	def _get_name(self):
		nameList=[]
		imageState=watchdog.cancellableSendMessage(self.windowHandle,sysListView32.LVM_GETITEMSTATE,self.IAccessibleChildID-1,sysListView32.LVIS_STATEIMAGEMASK)>>12
		if imageState==5:
			nameList.append(controlTypes.State.COLLAPSED.displayString)
		elif imageState==6:
			nameList.append(controlTypes.State.EXPANDED.displayString)
		if self.isUnread:
			# Translators: Displayed in outlook or live mail to indicate an email is unread
			nameList.append(_("unread"))
		name=super(MessageListItem,self).name
		if name:
			nameList.append(name)
		return " ".join(nameList)<|MERGE_RESOLUTION|>--- conflicted
+++ resolved
@@ -14,10 +14,6 @@
 from NVDAObjects.window import Window
 from NVDAObjects.IAccessible import IAccessible, sysListView32
 import watchdog
-<<<<<<< HEAD
-from NVDAObjects.behaviors import _FakeTableCell
-=======
->>>>>>> 86f79e6b
 
 messageListImageLabels={
 	# Translators: This Outlook Express message has an attachment
@@ -61,11 +57,7 @@
 class AppModule(appModuleHandler.AppModule):
 
 	def event_NVDAObject_init(self,obj):
-<<<<<<< HEAD
-		if not isinstance(obj,Window): return
-=======
 		if not isinstance(obj,Window): return  # noqa: E701
->>>>>>> 86f79e6b
 		controlID=obj.windowControlID
 		windowHandle=obj.windowHandle
 		parentWindow=winUser.getAncestor(windowHandle,winUser.GA_PARENT)
@@ -118,11 +110,7 @@
 		fields=info.getTextWithFields()
 		try:
 			isUnread=fields[0].field['bold']
-<<<<<<< HEAD
-		except:
-=======
 		except:  # noqa: E722
->>>>>>> 86f79e6b
 			isUnread=False
 		return isUnread
 
