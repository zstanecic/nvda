# -*- coding: UTF-8 -*-
#A part of NonVisual Desktop Access (NVDA)
#Copyright (C) 2006-2016 NV Access Limited
#This file is covered by the GNU General Public License.
#See the file COPYING for more details.

from cStringIO import StringIO
from configobj import ConfigObj

#: The version of the schema outlined in this file. Increment this when modifying the schema and 
#: provide an upgrade step (@see profileUpgradeSteps.py). An upgrade step does not need to be added when
#: just adding a new element to (or removing from) the schema, only when old versions of the config 
#: (conforming to old schema versions) will not work correctly with the new schema.
latestSchemaVersion = 2

#: The configuration specification string
#: @type: String
configSpecString = ("""# NVDA Configuration File
schemaVersion = integer(min=0, default={latestSchemaVersion})
[general]
	language = string(default="Windows")
	saveConfigurationOnExit = boolean(default=True)
	askToExit = boolean(default=true)
	playStartAndExitSounds = boolean(default=true)
	#possible log levels are DEBUG, IO, DEBUGWARNING, INFO
	loggingLevel = string(default="INFO")
	showWelcomeDialogAtStartup = boolean(default=true)

# Speech settings
[speech]
	# The synthesiser to use
	synth = string(default=auto)
	symbolLevel = integer(default=100)
	trustVoiceLanguage = boolean(default=true)
	beepSpeechModePitch = integer(default=10000,min=50,max=11025)
	outputDevice = string(default=default)
	autoLanguageSwitching = boolean(default=true)
	autoDialectSwitching = boolean(default=false)
	readNumbersAs = integer(default=0,min=0,max=3)

	[[__many__]]
		capPitchChange = integer(default=30,min=-100,max=100)
		sayCapForCapitals = boolean(default=false)
		beepForCapitals = boolean(default=false)
		useSpellingFunctionality = boolean(default=true)

# Audio settings
[audio]
	audioDuckingMode = integer(default=0)

# Braille settings
[braille]
	display = string(default=noBraille)
	translationTable = string(default=en-us-comp8.ctb)
	inputTable = string(default=en-us-comp8.ctb)
	expandAtCursor = boolean(default=true)
	showCursor = boolean(default=true)
	cursorBlink = boolean(default=true)
	cursorBlinkRate = integer(default=500,min=200,max=2000)
<<<<<<< HEAD
	cursorShape = integer(default=192,min=1,max=255)
	noMessageTimeout = boolean(default=false)
=======
	cursorShapeFocus = integer(default=192,min=1,max=255)
	cursorShapeReview = integer(default=128,min=1,max=255)
>>>>>>> 39e73b55
	messageTimeout = integer(default=4,min=0,max=20)
	tetherTo = string(default="focus")
	readByParagraph = boolean(default=false)
	wordWrap = boolean(default=true)

	# Braille display driver settings
	[[__many__]]
		port = string(default="")

# Presentation settings
[presentation]
		reportKeyboardShortcuts = boolean(default=true)
		reportObjectPositionInformation = boolean(default=true)
		guessObjectPositionInformationWhenUnavailable = boolean(default=false)
		reportTooltips = boolean(default=false)
		reportHelpBalloons = boolean(default=true)
		reportObjectDescriptions = boolean(default=True)
		reportDynamicContentChanges = boolean(default=True)
		reportAutoSuggestionsWithSound = boolean(default=True)
	[[progressBarUpdates]]
		reportBackgroundProgressBars = boolean(default=false)
		#output modes are beep, speak, both, or off
		progressBarOutputMode = string(default="beep")
		speechPercentageInterval = integer(default=10)
		beepPercentageInterval = integer(default=1)
		beepMinHZ = integer(default=110)

[mouse]
	enableMouseTracking = boolean(default=True) #must be true for any of the other settings to work
	mouseTextUnit = string(default="paragraph")
	reportObjectRoleOnMouseEnter = boolean(default=False)
	audioCoordinatesOnMouseMove = boolean(default=False)
	audioCoordinates_detectBrightness = boolean(default=False)
	audioCoordinates_blurFactor = integer(default=3)
	audioCoordinates_minVolume = float(default=0.1)
	audioCoordinates_maxVolume = float(default=1.0)
	audioCoordinates_minPitch = integer(default=220)
	audioCoordinates_maxPitch = integer(default=880)
	reportMouseShapeChanges = boolean(default=false)

[speechViewer]
	showSpeechViewerAtStartup = boolean(default=false)
	autoPositionWindow = boolean(default=True)
	# values for positioning the window. Defaults are not used. They should not be read if autoPositionWindow is True
	x = integer()
	y = integer()
	width = integer()
	height = integer()
	displays = string_list()

#Keyboard settings
[keyboard]
	useCapsLockAsNVDAModifierKey = boolean(default=false)
	useNumpadInsertAsNVDAModifierKey = boolean(default=true)
	useExtendedInsertAsNVDAModifierKey = boolean(default=true)
	keyboardLayout = string(default="desktop")
	speakTypedCharacters = boolean(default=true)
	speakTypedWords = boolean(default=false)
	beepForLowercaseWithCapslock = boolean(default=true)
	speakCommandKeys = boolean(default=false)
	speechInterruptForCharacters = boolean(default=true)
	speechInterruptForEnter = boolean(default=true)
	allowSkimReadingInSayAll = boolean(default=False)
	alertForSpellingErrors = boolean(default=True)
	handleInjectedKeys= boolean(default=true)

[virtualBuffers]
	maxLineLength = integer(default=100)
	linesPerPage = integer(default=25)
	useScreenLayout = boolean(default=True)
	autoPassThroughOnFocusChange = boolean(default=true)
	autoPassThroughOnCaretMove = boolean(default=false)
	passThroughAudioIndication = boolean(default=true)
	autoSayAllOnPageLoad = boolean(default=true)
	trapNonCommandGestures = boolean(default=true)

#Settings for document reading (such as MS Word and wordpad)
[documentFormatting]
	#These settings affect what information is reported when you navigate to text where the formatting  or placement has changed
	detectFormatAfterCursor = boolean(default=false)
	reportFontName = boolean(default=false)
	reportFontSize = boolean(default=false)
	reportFontAttributes = boolean(default=false)
	reportRevisions = boolean(default=true)
	reportEmphasis = boolean(default=false)
	reportColor = boolean(default=False)
	reportAlignment = boolean(default=false)
	reportLineSpacing = boolean(default=false)
	reportStyle = boolean(default=false)
	reportSpellingErrors = boolean(default=true)
	reportPage = boolean(default=true)
	reportLineNumber = boolean(default=False)
	reportLineIndentation = boolean(default=False)
	reportLineIndentationWithTones = boolean(default=False)
	reportParagraphIndentation = boolean(default=False)
	reportTables = boolean(default=true)
	includeLayoutTables = boolean(default=False)
	reportTableHeaders = boolean(default=True)
	reportTableCellCoords = boolean(default=True)
	reportBorderStyle = boolean(default=False)
	reportBorderColor = boolean(default=False)
	reportLinks = boolean(default=true)
	reportComments = boolean(default=true)
	reportLists = boolean(default=true)
	reportHeadings = boolean(default=true)
	reportBlockQuotes = boolean(default=true)
	reportLandmarks = boolean(default=true)
	reportFrames = boolean(default=true)
	reportClickable = boolean(default=true)

[reviewCursor]
	simpleReviewMode = boolean(default=True)
	followFocus = boolean(default=True)
	followCaret = boolean(default=True)
	followMouse = boolean(default=False)

[UIA]
	minWindowsVersion = float(default=6.1)
	enabled = boolean(default=true)

[update]
	autoCheck = boolean(default=true)

[inputComposition]
	autoReportAllCandidates = boolean(default=True)
	announceSelectedCandidate = boolean(default=True)
	alwaysIncludeShortCharacterDescriptionInCandidateName = boolean(default=True)
	reportReadingStringChanges = boolean(default=True)
	reportCompositionStringChanges = boolean(default=True)

[debugLog]
	hwIo = boolean(default=false)
	audioDucking = boolean(default=false)

[upgrade]
	newLaptopKeyboardLayout = boolean(default=false)
""").format(latestSchemaVersion=latestSchemaVersion)

#: The configuration specification
#: @type: ConfigObj
confspec = ConfigObj(StringIO( configSpecString ), list_values=False, encoding="UTF-8")
confspec.newlines = "\r\n"
<|MERGE_RESOLUTION|>--- conflicted
+++ resolved
@@ -1,208 +1,204 @@
-# -*- coding: UTF-8 -*-
-#A part of NonVisual Desktop Access (NVDA)
-#Copyright (C) 2006-2016 NV Access Limited
-#This file is covered by the GNU General Public License.
-#See the file COPYING for more details.
-
-from cStringIO import StringIO
-from configobj import ConfigObj
-
-#: The version of the schema outlined in this file. Increment this when modifying the schema and 
-#: provide an upgrade step (@see profileUpgradeSteps.py). An upgrade step does not need to be added when
-#: just adding a new element to (or removing from) the schema, only when old versions of the config 
-#: (conforming to old schema versions) will not work correctly with the new schema.
-latestSchemaVersion = 2
-
-#: The configuration specification string
-#: @type: String
-configSpecString = ("""# NVDA Configuration File
-schemaVersion = integer(min=0, default={latestSchemaVersion})
-[general]
-	language = string(default="Windows")
-	saveConfigurationOnExit = boolean(default=True)
-	askToExit = boolean(default=true)
-	playStartAndExitSounds = boolean(default=true)
-	#possible log levels are DEBUG, IO, DEBUGWARNING, INFO
-	loggingLevel = string(default="INFO")
-	showWelcomeDialogAtStartup = boolean(default=true)
-
-# Speech settings
-[speech]
-	# The synthesiser to use
-	synth = string(default=auto)
-	symbolLevel = integer(default=100)
-	trustVoiceLanguage = boolean(default=true)
-	beepSpeechModePitch = integer(default=10000,min=50,max=11025)
-	outputDevice = string(default=default)
-	autoLanguageSwitching = boolean(default=true)
-	autoDialectSwitching = boolean(default=false)
-	readNumbersAs = integer(default=0,min=0,max=3)
-
-	[[__many__]]
-		capPitchChange = integer(default=30,min=-100,max=100)
-		sayCapForCapitals = boolean(default=false)
-		beepForCapitals = boolean(default=false)
-		useSpellingFunctionality = boolean(default=true)
-
-# Audio settings
-[audio]
-	audioDuckingMode = integer(default=0)
-
-# Braille settings
-[braille]
-	display = string(default=noBraille)
-	translationTable = string(default=en-us-comp8.ctb)
-	inputTable = string(default=en-us-comp8.ctb)
-	expandAtCursor = boolean(default=true)
-	showCursor = boolean(default=true)
-	cursorBlink = boolean(default=true)
-	cursorBlinkRate = integer(default=500,min=200,max=2000)
-<<<<<<< HEAD
-	cursorShape = integer(default=192,min=1,max=255)
-	noMessageTimeout = boolean(default=false)
-=======
-	cursorShapeFocus = integer(default=192,min=1,max=255)
-	cursorShapeReview = integer(default=128,min=1,max=255)
->>>>>>> 39e73b55
-	messageTimeout = integer(default=4,min=0,max=20)
-	tetherTo = string(default="focus")
-	readByParagraph = boolean(default=false)
-	wordWrap = boolean(default=true)
-
-	# Braille display driver settings
-	[[__many__]]
-		port = string(default="")
-
-# Presentation settings
-[presentation]
-		reportKeyboardShortcuts = boolean(default=true)
-		reportObjectPositionInformation = boolean(default=true)
-		guessObjectPositionInformationWhenUnavailable = boolean(default=false)
-		reportTooltips = boolean(default=false)
-		reportHelpBalloons = boolean(default=true)
-		reportObjectDescriptions = boolean(default=True)
-		reportDynamicContentChanges = boolean(default=True)
-		reportAutoSuggestionsWithSound = boolean(default=True)
-	[[progressBarUpdates]]
-		reportBackgroundProgressBars = boolean(default=false)
-		#output modes are beep, speak, both, or off
-		progressBarOutputMode = string(default="beep")
-		speechPercentageInterval = integer(default=10)
-		beepPercentageInterval = integer(default=1)
-		beepMinHZ = integer(default=110)
-
-[mouse]
-	enableMouseTracking = boolean(default=True) #must be true for any of the other settings to work
-	mouseTextUnit = string(default="paragraph")
-	reportObjectRoleOnMouseEnter = boolean(default=False)
-	audioCoordinatesOnMouseMove = boolean(default=False)
-	audioCoordinates_detectBrightness = boolean(default=False)
-	audioCoordinates_blurFactor = integer(default=3)
-	audioCoordinates_minVolume = float(default=0.1)
-	audioCoordinates_maxVolume = float(default=1.0)
-	audioCoordinates_minPitch = integer(default=220)
-	audioCoordinates_maxPitch = integer(default=880)
-	reportMouseShapeChanges = boolean(default=false)
-
-[speechViewer]
-	showSpeechViewerAtStartup = boolean(default=false)
-	autoPositionWindow = boolean(default=True)
-	# values for positioning the window. Defaults are not used. They should not be read if autoPositionWindow is True
-	x = integer()
-	y = integer()
-	width = integer()
-	height = integer()
-	displays = string_list()
-
-#Keyboard settings
-[keyboard]
-	useCapsLockAsNVDAModifierKey = boolean(default=false)
-	useNumpadInsertAsNVDAModifierKey = boolean(default=true)
-	useExtendedInsertAsNVDAModifierKey = boolean(default=true)
-	keyboardLayout = string(default="desktop")
-	speakTypedCharacters = boolean(default=true)
-	speakTypedWords = boolean(default=false)
-	beepForLowercaseWithCapslock = boolean(default=true)
-	speakCommandKeys = boolean(default=false)
-	speechInterruptForCharacters = boolean(default=true)
-	speechInterruptForEnter = boolean(default=true)
-	allowSkimReadingInSayAll = boolean(default=False)
-	alertForSpellingErrors = boolean(default=True)
-	handleInjectedKeys= boolean(default=true)
-
-[virtualBuffers]
-	maxLineLength = integer(default=100)
-	linesPerPage = integer(default=25)
-	useScreenLayout = boolean(default=True)
-	autoPassThroughOnFocusChange = boolean(default=true)
-	autoPassThroughOnCaretMove = boolean(default=false)
-	passThroughAudioIndication = boolean(default=true)
-	autoSayAllOnPageLoad = boolean(default=true)
-	trapNonCommandGestures = boolean(default=true)
-
-#Settings for document reading (such as MS Word and wordpad)
-[documentFormatting]
-	#These settings affect what information is reported when you navigate to text where the formatting  or placement has changed
-	detectFormatAfterCursor = boolean(default=false)
-	reportFontName = boolean(default=false)
-	reportFontSize = boolean(default=false)
-	reportFontAttributes = boolean(default=false)
-	reportRevisions = boolean(default=true)
-	reportEmphasis = boolean(default=false)
-	reportColor = boolean(default=False)
-	reportAlignment = boolean(default=false)
-	reportLineSpacing = boolean(default=false)
-	reportStyle = boolean(default=false)
-	reportSpellingErrors = boolean(default=true)
-	reportPage = boolean(default=true)
-	reportLineNumber = boolean(default=False)
-	reportLineIndentation = boolean(default=False)
-	reportLineIndentationWithTones = boolean(default=False)
-	reportParagraphIndentation = boolean(default=False)
-	reportTables = boolean(default=true)
-	includeLayoutTables = boolean(default=False)
-	reportTableHeaders = boolean(default=True)
-	reportTableCellCoords = boolean(default=True)
-	reportBorderStyle = boolean(default=False)
-	reportBorderColor = boolean(default=False)
-	reportLinks = boolean(default=true)
-	reportComments = boolean(default=true)
-	reportLists = boolean(default=true)
-	reportHeadings = boolean(default=true)
-	reportBlockQuotes = boolean(default=true)
-	reportLandmarks = boolean(default=true)
-	reportFrames = boolean(default=true)
-	reportClickable = boolean(default=true)
-
-[reviewCursor]
-	simpleReviewMode = boolean(default=True)
-	followFocus = boolean(default=True)
-	followCaret = boolean(default=True)
-	followMouse = boolean(default=False)
-
-[UIA]
-	minWindowsVersion = float(default=6.1)
-	enabled = boolean(default=true)
-
-[update]
-	autoCheck = boolean(default=true)
-
-[inputComposition]
-	autoReportAllCandidates = boolean(default=True)
-	announceSelectedCandidate = boolean(default=True)
-	alwaysIncludeShortCharacterDescriptionInCandidateName = boolean(default=True)
-	reportReadingStringChanges = boolean(default=True)
-	reportCompositionStringChanges = boolean(default=True)
-
-[debugLog]
-	hwIo = boolean(default=false)
-	audioDucking = boolean(default=false)
-
-[upgrade]
-	newLaptopKeyboardLayout = boolean(default=false)
-""").format(latestSchemaVersion=latestSchemaVersion)
-
-#: The configuration specification
-#: @type: ConfigObj
-confspec = ConfigObj(StringIO( configSpecString ), list_values=False, encoding="UTF-8")
-confspec.newlines = "\r\n"
+# -*- coding: UTF-8 -*-
+#A part of NonVisual Desktop Access (NVDA)
+#Copyright (C) 2006-2016 NV Access Limited
+#This file is covered by the GNU General Public License.
+#See the file COPYING for more details.
+
+from cStringIO import StringIO
+from configobj import ConfigObj
+
+#: The version of the schema outlined in this file. Increment this when modifying the schema and 
+#: provide an upgrade step (@see profileUpgradeSteps.py). An upgrade step does not need to be added when
+#: just adding a new element to (or removing from) the schema, only when old versions of the config 
+#: (conforming to old schema versions) will not work correctly with the new schema.
+latestSchemaVersion = 2
+
+#: The configuration specification string
+#: @type: String
+configSpecString = ("""# NVDA Configuration File
+schemaVersion = integer(min=0, default={latestSchemaVersion})
+[general]
+	language = string(default="Windows")
+	saveConfigurationOnExit = boolean(default=True)
+	askToExit = boolean(default=true)
+	playStartAndExitSounds = boolean(default=true)
+	#possible log levels are DEBUG, IO, DEBUGWARNING, INFO
+	loggingLevel = string(default="INFO")
+	showWelcomeDialogAtStartup = boolean(default=true)
+
+# Speech settings
+[speech]
+	# The synthesiser to use
+	synth = string(default=auto)
+	symbolLevel = integer(default=100)
+	trustVoiceLanguage = boolean(default=true)
+	beepSpeechModePitch = integer(default=10000,min=50,max=11025)
+	outputDevice = string(default=default)
+	autoLanguageSwitching = boolean(default=true)
+	autoDialectSwitching = boolean(default=false)
+	readNumbersAs = integer(default=0,min=0,max=3)
+
+	[[__many__]]
+		capPitchChange = integer(default=30,min=-100,max=100)
+		sayCapForCapitals = boolean(default=false)
+		beepForCapitals = boolean(default=false)
+		useSpellingFunctionality = boolean(default=true)
+
+# Audio settings
+[audio]
+	audioDuckingMode = integer(default=0)
+
+# Braille settings
+[braille]
+	display = string(default=noBraille)
+	translationTable = string(default=en-us-comp8.ctb)
+	inputTable = string(default=en-us-comp8.ctb)
+	expandAtCursor = boolean(default=true)
+	showCursor = boolean(default=true)
+	cursorBlink = boolean(default=true)
+	cursorBlinkRate = integer(default=500,min=200,max=2000)
+	cursorShapeFocus = integer(default=192,min=1,max=255)
+	cursorShapeReview = integer(default=128,min=1,max=255)
+	noMessageTimeout = boolean(default=false)
+	messageTimeout = integer(default=4,min=0,max=20)
+	tetherTo = string(default="focus")
+	readByParagraph = boolean(default=false)
+	wordWrap = boolean(default=true)
+
+	# Braille display driver settings
+	[[__many__]]
+		port = string(default="")
+
+# Presentation settings
+[presentation]
+		reportKeyboardShortcuts = boolean(default=true)
+		reportObjectPositionInformation = boolean(default=true)
+		guessObjectPositionInformationWhenUnavailable = boolean(default=false)
+		reportTooltips = boolean(default=false)
+		reportHelpBalloons = boolean(default=true)
+		reportObjectDescriptions = boolean(default=True)
+		reportDynamicContentChanges = boolean(default=True)
+		reportAutoSuggestionsWithSound = boolean(default=True)
+	[[progressBarUpdates]]
+		reportBackgroundProgressBars = boolean(default=false)
+		#output modes are beep, speak, both, or off
+		progressBarOutputMode = string(default="beep")
+		speechPercentageInterval = integer(default=10)
+		beepPercentageInterval = integer(default=1)
+		beepMinHZ = integer(default=110)
+
+[mouse]
+	enableMouseTracking = boolean(default=True) #must be true for any of the other settings to work
+	mouseTextUnit = string(default="paragraph")
+	reportObjectRoleOnMouseEnter = boolean(default=False)
+	audioCoordinatesOnMouseMove = boolean(default=False)
+	audioCoordinates_detectBrightness = boolean(default=False)
+	audioCoordinates_blurFactor = integer(default=3)
+	audioCoordinates_minVolume = float(default=0.1)
+	audioCoordinates_maxVolume = float(default=1.0)
+	audioCoordinates_minPitch = integer(default=220)
+	audioCoordinates_maxPitch = integer(default=880)
+	reportMouseShapeChanges = boolean(default=false)
+
+[speechViewer]
+	showSpeechViewerAtStartup = boolean(default=false)
+	autoPositionWindow = boolean(default=True)
+	# values for positioning the window. Defaults are not used. They should not be read if autoPositionWindow is True
+	x = integer()
+	y = integer()
+	width = integer()
+	height = integer()
+	displays = string_list()
+
+#Keyboard settings
+[keyboard]
+	useCapsLockAsNVDAModifierKey = boolean(default=false)
+	useNumpadInsertAsNVDAModifierKey = boolean(default=true)
+	useExtendedInsertAsNVDAModifierKey = boolean(default=true)
+	keyboardLayout = string(default="desktop")
+	speakTypedCharacters = boolean(default=true)
+	speakTypedWords = boolean(default=false)
+	beepForLowercaseWithCapslock = boolean(default=true)
+	speakCommandKeys = boolean(default=false)
+	speechInterruptForCharacters = boolean(default=true)
+	speechInterruptForEnter = boolean(default=true)
+	allowSkimReadingInSayAll = boolean(default=False)
+	alertForSpellingErrors = boolean(default=True)
+	handleInjectedKeys= boolean(default=true)
+
+[virtualBuffers]
+	maxLineLength = integer(default=100)
+	linesPerPage = integer(default=25)
+	useScreenLayout = boolean(default=True)
+	autoPassThroughOnFocusChange = boolean(default=true)
+	autoPassThroughOnCaretMove = boolean(default=false)
+	passThroughAudioIndication = boolean(default=true)
+	autoSayAllOnPageLoad = boolean(default=true)
+	trapNonCommandGestures = boolean(default=true)
+
+#Settings for document reading (such as MS Word and wordpad)
+[documentFormatting]
+	#These settings affect what information is reported when you navigate to text where the formatting  or placement has changed
+	detectFormatAfterCursor = boolean(default=false)
+	reportFontName = boolean(default=false)
+	reportFontSize = boolean(default=false)
+	reportFontAttributes = boolean(default=false)
+	reportRevisions = boolean(default=true)
+	reportEmphasis = boolean(default=false)
+	reportColor = boolean(default=False)
+	reportAlignment = boolean(default=false)
+	reportLineSpacing = boolean(default=false)
+	reportStyle = boolean(default=false)
+	reportSpellingErrors = boolean(default=true)
+	reportPage = boolean(default=true)
+	reportLineNumber = boolean(default=False)
+	reportLineIndentation = boolean(default=False)
+	reportLineIndentationWithTones = boolean(default=False)
+	reportParagraphIndentation = boolean(default=False)
+	reportTables = boolean(default=true)
+	includeLayoutTables = boolean(default=False)
+	reportTableHeaders = boolean(default=True)
+	reportTableCellCoords = boolean(default=True)
+	reportBorderStyle = boolean(default=False)
+	reportBorderColor = boolean(default=False)
+	reportLinks = boolean(default=true)
+	reportComments = boolean(default=true)
+	reportLists = boolean(default=true)
+	reportHeadings = boolean(default=true)
+	reportBlockQuotes = boolean(default=true)
+	reportLandmarks = boolean(default=true)
+	reportFrames = boolean(default=true)
+	reportClickable = boolean(default=true)
+
+[reviewCursor]
+	simpleReviewMode = boolean(default=True)
+	followFocus = boolean(default=True)
+	followCaret = boolean(default=True)
+	followMouse = boolean(default=False)
+
+[UIA]
+	minWindowsVersion = float(default=6.1)
+	enabled = boolean(default=true)
+
+[update]
+	autoCheck = boolean(default=true)
+
+[inputComposition]
+	autoReportAllCandidates = boolean(default=True)
+	announceSelectedCandidate = boolean(default=True)
+	alwaysIncludeShortCharacterDescriptionInCandidateName = boolean(default=True)
+	reportReadingStringChanges = boolean(default=True)
+	reportCompositionStringChanges = boolean(default=True)
+
+[debugLog]
+	hwIo = boolean(default=false)
+	audioDucking = boolean(default=false)
+
+[upgrade]
+	newLaptopKeyboardLayout = boolean(default=false)
+""").format(latestSchemaVersion=latestSchemaVersion)
+
+#: The configuration specification
+#: @type: ConfigObj
+confspec = ConfigObj(StringIO( configSpecString ), list_values=False, encoding="UTF-8")
+confspec.newlines = "\r\n"