#versionInfo.py
#A part of NonVisual Desktop Access (NVDA)
#Copyright (C) 2006-2016 NV Access Limited
#This file is covered by the GNU General Public License.
#See the file COPYING for more details.

import os

def _updateVersionFromVCS():
	"""Update the version from version control system metadata if possible.
	"""
	global version
	# The root of the Git working tree will be the parent of this module's directory.
	gitDir = os.path.join(os.path.dirname(os.path.dirname(__file__)), ".git")
	try:
		head = file(os.path.join(gitDir, "HEAD"), "r").read().rstrip()
		if not head.startswith("ref: "):
			# Detached head.
			version = "source-DETACHED-%s" % head[:7]
			return
		# Strip the "ref: " prefix to get the ref.
		ref = head[5:]
		commit = file(os.path.join(gitDir, ref), "r").read().rstrip()
		version = "source-%s-%s" % (
			os.path.basename(ref),
			commit[:7])
	except:
		pass

# ticket:3763#comment:19: name must be str, not unicode.
# Otherwise, py2exe will break.
name="NVDA"
longName=_("NonVisual Desktop Access")
<<<<<<< HEAD
version_year=2016
version_major=3
version_minor=0
version_build=0
version="%s.%s.%sdev"%(version_year,version_major,version_minor)
=======
version="2016.4dev"
>>>>>>> 7654d379
publisher="unknown"
updateVersionType=None
try:
	from _buildVersion import version, publisher, updateVersionType, version_build
except ImportError:
	_updateVersionFromVCS()
description=_("A free and open source screen reader for Microsoft Windows")
url="http://www.nvaccess.org/"
copyrightYears="2006-2016"
copyright=_("Copyright (C) {years} NVDA Contributors").format(
	years=copyrightYears)
aboutMessage=_(u"""{longName} ({name})
Version: {version}
URL: {url}
{copyright}

{name} is covered by the GNU General Public License (Version 2). You are free to share or change this software in any way you like as long as it is accompanied by the license and you make all source code available to anyone who wants it. This applies to both original and modified copies of this software, plus any derivative works.
For further details, you can view the license from the Help menu.
It can also be viewed online at: http://www.gnu.org/licenses/old-licenses/gpl-2.0.html

{name} is developed by NV Access, a non-profit organisation committed to helping and promoting free and open source solutions for blind and vision impaired people.
If you find NVDA useful and want it to continue to improve, please consider donating to NV Access. You can do this by selecting Donate from the NVDA menu.""").format(**globals())

# A test version is anything other than a final or rc release.
isTestVersion = not version[0].isdigit() or "alpha" in version or "beta" in version or "dev" in version
<|MERGE_RESOLUTION|>--- conflicted
+++ resolved
@@ -1,67 +1,63 @@
-#versionInfo.py
-#A part of NonVisual Desktop Access (NVDA)
-#Copyright (C) 2006-2016 NV Access Limited
-#This file is covered by the GNU General Public License.
-#See the file COPYING for more details.
-
-import os
-
-def _updateVersionFromVCS():
-	"""Update the version from version control system metadata if possible.
-	"""
-	global version
-	# The root of the Git working tree will be the parent of this module's directory.
-	gitDir = os.path.join(os.path.dirname(os.path.dirname(__file__)), ".git")
-	try:
-		head = file(os.path.join(gitDir, "HEAD"), "r").read().rstrip()
-		if not head.startswith("ref: "):
-			# Detached head.
-			version = "source-DETACHED-%s" % head[:7]
-			return
-		# Strip the "ref: " prefix to get the ref.
-		ref = head[5:]
-		commit = file(os.path.join(gitDir, ref), "r").read().rstrip()
-		version = "source-%s-%s" % (
-			os.path.basename(ref),
-			commit[:7])
-	except:
-		pass
-
-# ticket:3763#comment:19: name must be str, not unicode.
-# Otherwise, py2exe will break.
-name="NVDA"
-longName=_("NonVisual Desktop Access")
-<<<<<<< HEAD
-version_year=2016
-version_major=3
-version_minor=0
-version_build=0
-version="%s.%s.%sdev"%(version_year,version_major,version_minor)
-=======
-version="2016.4dev"
->>>>>>> 7654d379
-publisher="unknown"
-updateVersionType=None
-try:
-	from _buildVersion import version, publisher, updateVersionType, version_build
-except ImportError:
-	_updateVersionFromVCS()
-description=_("A free and open source screen reader for Microsoft Windows")
-url="http://www.nvaccess.org/"
-copyrightYears="2006-2016"
-copyright=_("Copyright (C) {years} NVDA Contributors").format(
-	years=copyrightYears)
-aboutMessage=_(u"""{longName} ({name})
-Version: {version}
-URL: {url}
-{copyright}
-
-{name} is covered by the GNU General Public License (Version 2). You are free to share or change this software in any way you like as long as it is accompanied by the license and you make all source code available to anyone who wants it. This applies to both original and modified copies of this software, plus any derivative works.
-For further details, you can view the license from the Help menu.
-It can also be viewed online at: http://www.gnu.org/licenses/old-licenses/gpl-2.0.html
-
-{name} is developed by NV Access, a non-profit organisation committed to helping and promoting free and open source solutions for blind and vision impaired people.
-If you find NVDA useful and want it to continue to improve, please consider donating to NV Access. You can do this by selecting Donate from the NVDA menu.""").format(**globals())
-
-# A test version is anything other than a final or rc release.
-isTestVersion = not version[0].isdigit() or "alpha" in version or "beta" in version or "dev" in version
+#versionInfo.py
+#A part of NonVisual Desktop Access (NVDA)
+#Copyright (C) 2006-2016 NV Access Limited
+#This file is covered by the GNU General Public License.
+#See the file COPYING for more details.
+
+import os
+
+def _updateVersionFromVCS():
+	"""Update the version from version control system metadata if possible.
+	"""
+	global version
+	# The root of the Git working tree will be the parent of this module's directory.
+	gitDir = os.path.join(os.path.dirname(os.path.dirname(__file__)), ".git")
+	try:
+		head = file(os.path.join(gitDir, "HEAD"), "r").read().rstrip()
+		if not head.startswith("ref: "):
+			# Detached head.
+			version = "source-DETACHED-%s" % head[:7]
+			return
+		# Strip the "ref: " prefix to get the ref.
+		ref = head[5:]
+		commit = file(os.path.join(gitDir, ref), "r").read().rstrip()
+		version = "source-%s-%s" % (
+			os.path.basename(ref),
+			commit[:7])
+	except:
+		pass
+
+# ticket:3763#comment:19: name must be str, not unicode.
+# Otherwise, py2exe will break.
+name="NVDA"
+longName=_("NonVisual Desktop Access")
+version_year=2016
+version_major=4
+version_minor=0
+version_build=0
+version="%s.%s.%sdev"%(version_year,version_major,version_minor)
+publisher="unknown"
+updateVersionType=None
+try:
+	from _buildVersion import version, publisher, updateVersionType, version_build
+except ImportError:
+	_updateVersionFromVCS()
+description=_("A free and open source screen reader for Microsoft Windows")
+url="http://www.nvaccess.org/"
+copyrightYears="2006-2016"
+copyright=_("Copyright (C) {years} NVDA Contributors").format(
+	years=copyrightYears)
+aboutMessage=_(u"""{longName} ({name})
+Version: {version}
+URL: {url}
+{copyright}
+
+{name} is covered by the GNU General Public License (Version 2). You are free to share or change this software in any way you like as long as it is accompanied by the license and you make all source code available to anyone who wants it. This applies to both original and modified copies of this software, plus any derivative works.
+For further details, you can view the license from the Help menu.
+It can also be viewed online at: http://www.gnu.org/licenses/old-licenses/gpl-2.0.html
+
+{name} is developed by NV Access, a non-profit organisation committed to helping and promoting free and open source solutions for blind and vision impaired people.
+If you find NVDA useful and want it to continue to improve, please consider donating to NV Access. You can do this by selecting Donate from the NVDA menu.""").format(**globals())
+
+# A test version is anything other than a final or rc release.
+isTestVersion = not version[0].isdigit() or "alpha" in version or "beta" in version or "dev" in version