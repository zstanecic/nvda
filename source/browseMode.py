# A part of NonVisual Desktop Access (NVDA)
# Copyright (C) 2007-2023 NV Access Limited, Babbage B.V., James Teh, Leonard de Ruijter,
# Thomas Stivers, Accessolutions, Julien Cochuyt, Cyrille Bougot
# This file is covered by the GNU General Public License.
# See the file COPYING for more details.

from typing import (
	Any,
	Callable,
	Generator,
	Union,
	cast,
)
<<<<<<< HEAD
from collections.abc import Generator
=======
from collections.abc import Generator  # noqa: F811
>>>>>>> 86f79e6b
import os
import itertools
import collections
import winsound
import time
import weakref
import re

import wx
import core
import winUser
import mouseHandler
from logHandler import log
import documentBase
from documentBase import _Movement
import review
import inputCore
import scriptHandler
import eventHandler
import nvwave
import queueHandler
import gui
import ui
import cursorManager
from scriptHandler import script, isScriptWaiting, willSayAllResume
import aria
import controlTypes
from controlTypes import OutputReason
import config
import textInfos
import braille
import vision
import speech
from speech import sayAll
import treeInterceptorHandler
<<<<<<< HEAD
import inputCore
=======
>>>>>>> 86f79e6b
import api
import gui.guiHelper
from gui.dpiScalingHelper import DpiScalingHelperMixinWithoutInit
from NVDAObjects import NVDAObject
import gui.contextHelp
from abc import ABCMeta, abstractmethod
import globalVars
from typing import Optional


def reportPassThrough(treeInterceptor,onlyIfChanged=True):
	"""Reports the pass through mode if it has changed.
	@param treeInterceptor: The current Browse Mode treeInterceptor.
	@type treeInterceptor: L{BrowseModeTreeInterceptor}
	@param onlyIfChanged: if true reporting will not happen if the last reportPassThrough reported the same thing.
	@type onlyIfChanged: bool
	"""
	if not onlyIfChanged or treeInterceptor.passThrough != reportPassThrough.last:
		if config.conf["virtualBuffers"]["passThroughAudioIndication"]:
			sound = "focusMode.wav" if treeInterceptor.passThrough else "browseMode.wav"
			nvwave.playWaveFile(os.path.join(globalVars.appDir, "waves", sound))
		else:
			if treeInterceptor.passThrough:
				# Translators: The mode to interact with controls in documents
				ui.message(_("Focus mode"))
			else:
				# Translators: The mode that presents text in a flat representation
				# that can be navigated with the cursor keys like in a text document
				ui.message(_("Browse mode"))
		reportPassThrough.last = treeInterceptor.passThrough
reportPassThrough.last = False

def mergeQuickNavItemIterators(iterators,direction="next"):
	"""
	Merges multiple iterators that emit L{QuickNavItem} objects, yielding them from first to last. 
	They are sorted using min or max (__lt__ should be implemented on the L{QuickNavItem} objects).
	@param iters: the iterators you want to merge. 
	@type iters: sequence of iterators that emit L{QuicknavItem} objects.
	@param direction: the direction these iterators are searching (e.g. next, previous)
	@type direction: string
	"""
	finder=min if direction=="next" else max
	curValues=[]
	# Populate a list with all iterators and their corisponding first value
	for it in iterators:
		try:
			val=next(it)
		except StopIteration:
			continue
		curValues.append((it,val))
	# Until all iterators have been used up,
	# Find the first (minimum or maximum) of all the values,
	# emit that, and update the list with the next available value for the iterator whose value was emitted.
	while len(curValues)>0:
		first=finder(curValues,key=lambda x: x[1])
		curValues.remove(first)
		it,val=first
		yield val
		try:
			newVal=next(it)
		except StopIteration:
			continue
		curValues.append((it,newVal))

class QuickNavItem(object, metaclass=ABCMeta):
	""" Emitted by L{BrowseModeTreeInterceptor._iterNodesByType}, this represents one of many positions in a browse mode document, based on the type of item being searched for (e.g. link, heading, table etc)."""  

	itemType=None #: The type of items searched for (e.g. link, heading, table etc) 
	label=None #: The label that should represent this item in the Elements list.
	isAfterSelection=False #: Is this item positioned after the caret in the document? Used by the elements list to place its own selection.

	def __init__(self,itemType,document):
		"""
		@param itemType: the type that was searched for (e.g. link, heading, table etc)
		@type itemType: string
		@param document: the browse mode document this item is a part of.
		@type document: L{BrowseModeTreeInterceptor}
		"""
		self.itemType=itemType
		self.document=document

	@abstractmethod
	def isChild(self,parent):
		"""
		Is this item a child of the given parent?
		This is used when representing items in a hierarchical tree structure, such as the Elements List.
		@param parent: the item of whom this item may be a child of.
		@type parent: L{QuickNavItem}
		@return: True if this item is a child, false otherwise.
		@rtype: bool
		"""
		raise NotImplementedError

	@abstractmethod
	def report(self,readUnit=None):
		"""
		Reports the contents of this item.
		@param readUnit: the optional unit (e.g. line, paragraph) that should be used to announce the item position when moved to. If not given, then the full sise of the item is used.
		@type readUnit: a L{textInfos}.UNIT_* constant.
		"""
		raise NotImplementedError

	@abstractmethod
	def moveTo(self):
		"""
		Moves the browse mode caret or focus to this item.
		"""
		raise NotImplementedError

	def activate(self):
		"""
		Activates this item's position. E.g. follows a link, presses a button etc.
		"""
		raise NotImplementedError

	def rename(self,newName):
		"""
		Renames this item with the new name.
		"""
		raise NotImplementedError

	@property
	def isRenameAllowed(self):
		return False

class TextInfoQuickNavItem(QuickNavItem):
	""" Represents a quick nav item in a browse mode document who's positions are represented by a L{textInfos.TextInfo}. """

	def __init__(
			self,
			itemType: str,
			document: treeInterceptorHandler.TreeInterceptor,
			textInfo: textInfos.TextInfo,
			outputReason: OutputReason = OutputReason.QUICKNAV,
	):
		"""
		See L{QuickNavItem.__init__} for itemType and document argument definitions.
		@param textInfo: the textInfo position this item represents.
		@type textInfo: L{textInfos.TextInfo}
		"""
		self.textInfo=textInfo
		self.outputReason = outputReason
		super(TextInfoQuickNavItem,self).__init__(itemType,document)

	def __lt__(self,other):
		return self.textInfo.compareEndPoints(other.textInfo,"startToStart")<0

	@property
	def obj(self):
		return self.textInfo.basePosition if isinstance(self.textInfo.basePosition,NVDAObject) else None

	@property
	def label(self):
		return self.textInfo.text.strip()

	def isChild(self,parent):
		if parent.textInfo.isOverlapping(self.textInfo):
			return True
		return False

	def report(self,readUnit=None):
		info=self.textInfo
		# If we are dealing with a form field, ensure we don't read the whole content if it's an editable text.
		if self.itemType == "formField":
			if self.obj.role == controlTypes.Role.EDITABLETEXT:
				readUnit = textInfos.UNIT_LINE
		if readUnit:
			fieldInfo = info.copy()
			info.collapse()
			info.move(readUnit, 1, endPoint="end")
			if info.compareEndPoints(fieldInfo, "endToEnd") > 0:
				# We've expanded past the end of the field, so limit to the end of the field.
				info.setEndPoint(fieldInfo, "endToEnd")
		speech.speakTextInfo(info, reason=self.outputReason)

	def activate(self):
		self.textInfo.obj._activatePosition(info=self.textInfo)

	def moveTo(self):
		if self.document.passThrough and getattr(self, "obj", False):
			if controlTypes.State.FOCUSABLE in self.obj.states:
				self.obj.setFocus()
				return
			self.document.passThrough = False
			reportPassThrough(self.document)
		info = self.textInfo.copy()
		info.collapse()
		self.document._set_selection(info, reason=OutputReason.QUICKNAV)

	@property
	def isAfterSelection(self):
		caret=self.document.makeTextInfo(textInfos.POSITION_CARET)
		return self.textInfo.compareEndPoints(caret, "startToStart") > 0

	def _getLabelForProperties(self, labelPropertyGetter: Callable[[str], Optional[Any]]):
		"""
		Fetches required properties for this L{TextInfoQuickNavItem} and constructs a label to be shown in an elements list.
		This can be used by subclasses to implement the L{label} property.
		@Param labelPropertyGetter: A callable taking 1 argument, specifying the property to fetch.
			For example, if L{itemType} is landmark, the callable must return the landmark type when "landmark" is passed as the property argument.
			Alternative property names might be name or value.
			The callable must return None if the property doesn't exist.
			An expected callable might be get method on a L{Dict},
			or "lambda property: getattr(self.obj, property, None)" for an L{NVDAObject}.
		"""
		content = self.textInfo.text.strip()
		if self.itemType == "heading":
			# Output: displayed text of the heading.
			return content
		labelParts = None
		name = labelPropertyGetter("name")
		if self.itemType == "landmark":
			landmark = aria.landmarkRoles.get(labelPropertyGetter("landmark"))
			# Example output: main menu; navigation
			labelParts = (name, landmark)
		else: 
			role: Union[controlTypes.Role, int] = labelPropertyGetter("role")
			role = controlTypes.Role(role)
			roleText = role.displayString
			# Translators: Reported label in the elements list for an element which which has no name and value
			unlabeled = _("Unlabeled")
			realStates = labelPropertyGetter("states")
			labeledStates = " ".join(controlTypes.processAndLabelStates(role, realStates, OutputReason.FOCUS))
			if self.itemType == "formField":
				if role in (
					controlTypes.Role.BUTTON,
					controlTypes.Role.DROPDOWNBUTTON,
					controlTypes.Role.TOGGLEBUTTON,
					controlTypes.Role.SPLITBUTTON,
					controlTypes.Role.MENUBUTTON,
					controlTypes.Role.DROPDOWNBUTTONGRID,
					controlTypes.Role.TREEVIEWBUTTON
				):
					# Example output: Mute; toggle button; pressed
					labelParts = (content or name or unlabeled, roleText, labeledStates)
				else:
					# Example output: Find a repository...; edit; has auto complete; NVDA
					labelParts = (name or unlabeled, roleText, labeledStates, content)
			elif self.itemType in ("link", "button"):
				# Example output: You have unread notifications; visited
				labelParts = (content or name or unlabeled, labeledStates)
		if labelParts:
			label = "; ".join(lp for lp in labelParts if lp)
		else:
			label = content
		return label

class BrowseModeTreeInterceptor(treeInterceptorHandler.TreeInterceptor):
	scriptCategory = inputCore.SCRCAT_BROWSEMODE
	_disableAutoPassThrough = False
	APPLICATION_ROLES = (controlTypes.Role.APPLICATION, controlTypes.Role.DIALOG)

	def _get_currentNVDAObject(self):
		raise NotImplementedError

	def _get_currentFocusableNVDAObject(self):
		return self.makeTextInfo(textInfos.POSITION_CARET).focusableNVDAObjectAtStart

	def event_treeInterceptor_gainFocus(self):
		"""Triggered when this browse mode interceptor gains focus.
		This event is only fired upon entering this treeInterceptor when it was not the current treeInterceptor before.
		This is different to L{event_gainFocus}, which is fired when an object inside this treeInterceptor gains focus, even if that object is in the same treeInterceptor.
		"""
		reportPassThrough(self)

	ALWAYS_SWITCH_TO_PASS_THROUGH_ROLES = frozenset({
		controlTypes.Role.COMBOBOX,
		controlTypes.Role.EDITABLETEXT,
		controlTypes.Role.LIST,
		controlTypes.Role.LISTITEM,
		controlTypes.Role.SLIDER,
		controlTypes.Role.TABCONTROL,
		controlTypes.Role.MENUBAR,
		controlTypes.Role.POPUPMENU,
		controlTypes.Role.TREEVIEW,
		controlTypes.Role.TREEVIEWITEM,
		controlTypes.Role.SPINBUTTON,
		controlTypes.Role.TABLEROW,
		controlTypes.Role.TABLECELL,
		controlTypes.Role.TABLEROWHEADER,
		controlTypes.Role.TABLECOLUMNHEADER,
		})

	SWITCH_TO_PASS_THROUGH_ON_FOCUS_ROLES = frozenset({
		controlTypes.Role.LISTITEM,
		controlTypes.Role.RADIOBUTTON,
		controlTypes.Role.TAB,
		controlTypes.Role.MENUITEM,
		controlTypes.Role.RADIOMENUITEM,
		controlTypes.Role.CHECKMENUITEM,
		})

	IGNORE_DISABLE_PASS_THROUGH_WHEN_FOCUSED_ROLES = frozenset({
		controlTypes.Role.MENUITEM,
		controlTypes.Role.RADIOMENUITEM,
		controlTypes.Role.CHECKMENUITEM,
		controlTypes.Role.TABLECELL,
		})

	def shouldPassThrough(self, obj, reason: Optional[OutputReason] = None):
		"""Determine whether pass through mode should be enabled (focus mode) or disabled (browse mode) for a given object.
		@param obj: The object in question.
		@type obj: L{NVDAObjects.NVDAObject}
		@param reason: The reason for this query;
		one of the output reasons, or C{None} for manual pass through mode activation by the user.
		@return: C{True} if pass through mode (focus mode) should be enabled, C{False} if it should be disabled (browse mode).
		"""
		if reason and (
			self.disableAutoPassThrough
			or (reason == OutputReason.FOCUS and not config.conf["virtualBuffers"]["autoPassThroughOnFocusChange"])
			or (reason == OutputReason.CARET and not config.conf["virtualBuffers"]["autoPassThroughOnCaretMove"])
		):
			# This check relates to auto pass through and auto pass through is disabled, so don't change the pass through state.
			return self.passThrough
		if reason == OutputReason.QUICKNAV:
			return False
		states = obj.states
		role = obj.role
		if controlTypes.State.EDITABLE in states and controlTypes.State.UNAVAILABLE not in states:
			return True
		# Menus sometimes get focus due to menuStart events even though they don't report as focused/focusable.
		if not obj.isFocusable and controlTypes.State.FOCUSED not in states and role != controlTypes.Role.POPUPMENU:
			return False
		# many controls that are read-only should not switch to passThrough. 
		# However, there are exceptions.
		if controlTypes.State.READONLY in states:
			# #13221: For Slack message lists, and the MS Edge downloads window, switch to passthrough
			# even though the list item and list are read-only, but focusable.
			if (
				role == controlTypes.Role.LISTITEM and controlTypes.State.FOCUSED in states
				and obj.parent.role == controlTypes.Role.LIST and controlTypes.State.FOCUSABLE in obj.parent.states
			):
				return True
			# Certain controls such as combo boxes and readonly edits are read-only but still interactive.
			# #5118: read-only ARIA grids should also be allowed (focusable table cells, rows and headers).
			if role not in (
				controlTypes.Role.EDITABLETEXT, controlTypes.Role.COMBOBOX, controlTypes.Role.TABLEROW,
				controlTypes.Role.TABLECELL, controlTypes.Role.TABLEROWHEADER, controlTypes.Role.TABLECOLUMNHEADER
			):
				return False
		# Any roles or states for which we always switch to passThrough
		if role in self.ALWAYS_SWITCH_TO_PASS_THROUGH_ROLES or controlTypes.State.EDITABLE in states:
			return True
		# focus is moving to this control. Perhaps after pressing tab or clicking a button that brings up a menu (via javascript)
		if reason == OutputReason.FOCUS:
			if role in self.SWITCH_TO_PASS_THROUGH_ON_FOCUS_ROLES:
				return True
			# If this is a focus change, pass through should be enabled for certain ancestor containers.
			# this is done last for performance considerations. Walking up the through the parents could be costly
			while obj and obj != self.rootNVDAObject:
				if obj.role == controlTypes.Role.TOOLBAR:
					return True
				obj = obj.parent
		return False

	def _get_shouldTrapNonCommandGestures(self):
		return config.conf['virtualBuffers']['trapNonCommandGestures']

	def script_trapNonCommandGesture(self,gesture):
		winsound.PlaySound("default",1)

	singleLetterNavEnabled=True #: Whether single letter navigation scripts should be active (true) or if these letters should fall to the application.

	def getAlternativeScript(self,gesture,script):
		if self.passThrough or not gesture.isCharacter:
			return script
		if not self.singleLetterNavEnabled:
			return None
		if not script and self.shouldTrapNonCommandGestures: 
			script=self.script_trapNonCommandGesture
		return script

	def script_toggleSingleLetterNav(self,gesture):
		if self.singleLetterNavEnabled:
			self.singleLetterNavEnabled=False
			# Translators: Reported when single letter navigation in browse mode is turned off.
			ui.message(_("Single letter navigation off"))
		else:
			self.singleLetterNavEnabled=True
			# Translators: Reported when single letter navigation in browse mode is turned on.
			ui.message(_("Single letter navigation on"))
	# Translators: the description for the toggleSingleLetterNavigation command in browse mode.
	script_toggleSingleLetterNav.__doc__=_("Toggles single letter navigation on and off. When on, single letter keys in browse mode jump to various kinds of elements on the page. When off, these keys are passed to the application")

	def _get_ElementsListDialog(self):
		return ElementsListDialog

	def _iterNodesByType(self,itemType,direction="next",pos=None):
		"""
		Yields L{QuickNavItem} objects representing the ordered positions in this document according to the type being searched for (e.g. link, heading, table etc).
		@param itemType: the type being searched for (e.g. link, heading, table etc)
		@type itemType: string
		@param direction: the direction in which to search (next, previous, up)
		@type direction: string
		@param pos: the position in the document from where to start the search.
		@type pos: Usually an L{textInfos.TextInfo} 
		@raise NotImplementedError: This type is not supported by this BrowseMode implementation
		"""
		raise NotImplementedError

	def _iterNotLinkBlock(self, direction="next", pos=None):
		raise NotImplementedError
	
	def _iterTextStyle(
			self,
			kind: str,
			direction: documentBase._Movement = documentBase._Movement.NEXT,
			pos: textInfos.TextInfo | None = None,
	) -> Generator[TextInfoQuickNavItem, None, None]:
		raise NotImplementedError

	def _iterSimilarParagraph(
			self,
			kind: str,
			paragraphFunction: Callable[[textInfos.TextInfo], Optional[Any]],
			desiredValue: Optional[Any],
			direction: _Movement,
			pos: textInfos.TextInfo,
	) -> Generator[TextInfoQuickNavItem, None, None]:
		raise NotImplementedError

	def _quickNavScript(self,gesture, itemType, direction, errorMessage, readUnit):
		if itemType=="notLinkBlock":
			iterFactory=self._iterNotLinkBlock
		elif itemType == "textParagraph":
			punctuationMarksRegex = re.compile(
				config.conf["virtualBuffers"]["textParagraphRegex"],
			)

			def paragraphFunc(info: textInfos.TextInfo) -> bool:
				return punctuationMarksRegex.search(info.text) is not None

			def iterFactory(direction: str, pos: textInfos.TextInfo) -> Generator[TextInfoQuickNavItem, None, None]:
				return self._iterSimilarParagraph(
					kind="textParagraph",
					paragraphFunction=paragraphFunc,
					desiredValue=True,
					direction=_Movement(direction),
					pos=pos,
				)
		elif itemType == "verticalParagraph":
			def paragraphFunc(info: textInfos.TextInfo) -> int | None:
				try:
					return info.location[0]
				except (AttributeError, TypeError):
					return None

			def iterFactory(direction: str, pos: textInfos.TextInfo) -> Generator[TextInfoQuickNavItem, None, None]:
				return self._iterSimilarParagraph(
					kind="verticalParagraph",
					paragraphFunction=paragraphFunc,
					desiredValue=None,
					direction=_Movement(direction),
					pos=pos,
				)
		elif itemType in ["sameStyle", "differentStyle"]:
			def iterFactory(
					direction: documentBase._Movement,
					info: textInfos.TextInfo | None,
			) -> Generator[TextInfoQuickNavItem, None, None]:
				return self._iterTextStyle(itemType, direction, info)
		else:
<<<<<<< HEAD
			iterFactory=lambda direction,info: self._iterNodesByType(itemType,direction,info)
=======
			iterFactory=lambda direction,info: self._iterNodesByType(itemType,direction,info)  # noqa: E731
>>>>>>> 86f79e6b
		info=self.selection
		try:
			item = next(iterFactory(direction, info))
		except NotImplementedError:
			# Translators: a message when a particular quick nav command is not supported in the current document.
			ui.message(_("Not supported in this document"))
			return
		except StopIteration:
			ui.message(errorMessage)
			return
		# #8831: Report before moving because moving might change the focus, which
		# might mutate the document, potentially invalidating info if it is
		# offset-based.
		if not gesture or not willSayAllResume(gesture):
			item.report(readUnit=readUnit)
		item.moveTo()

	@classmethod
	def addQuickNav(
			cls,
			itemType: str,
			key: Optional[str],
			nextDoc: str,
			nextError: str,
			prevDoc: str,
			prevError: str,
			readUnit: Optional[str] = None
	):
		"""Adds a script for the given quick nav item.
		@param itemType: The type of item, I.E. "heading" "Link" ...
		@param key: The quick navigation key to bind to the script.
			Shift is automatically added for the previous item gesture. E.G. h for heading.
			If C{None} is provided, the script is unbound by default.
		@param nextDoc: The command description to bind to the script that yields the next quick nav item.
		@param nextError: The error message if there are no more quick nav items of type itemType in this direction.
		@param prevDoc: The command description to bind to the script that yields the previous quick nav item.
		@param prevError: The error message if there are no more quick nav items of type itemType in this direction.
		@param readUnit: The unit (one of the textInfos.UNIT_* constants) to announce when moving to this type of item. 
			For example, only the line is read when moving to tables to avoid reading a potentially massive table. 
			If None, the entire item will be announced.
		"""
		scriptSuffix = itemType[0].upper() + itemType[1:]
		scriptName = "next%s" % scriptSuffix
		funcName = "script_%s" % scriptName
<<<<<<< HEAD
		script = lambda self,gesture: self._quickNavScript(gesture, itemType, "next", nextError, readUnit)
=======
		script = lambda self,gesture: self._quickNavScript(gesture, itemType, "next", nextError, readUnit)  # noqa: E731
>>>>>>> 86f79e6b
		script.__doc__ = nextDoc
		script.__name__ = funcName
		script.resumeSayAllMode = sayAll.CURSOR.CARET
		setattr(cls, funcName, script)
		if key is not None:
			cls.__gestures["kb:%s" % key] = scriptName
		scriptName = "previous%s" % scriptSuffix
		funcName = "script_%s" % scriptName
<<<<<<< HEAD
		script = lambda self,gesture: self._quickNavScript(gesture, itemType, "previous", prevError, readUnit)
=======
		script = lambda self,gesture: self._quickNavScript(gesture, itemType, "previous", prevError, readUnit)  # noqa: E731
>>>>>>> 86f79e6b
		script.__doc__ = prevDoc
		script.__name__ = funcName
		script.resumeSayAllMode = sayAll.CURSOR.CARET
		setattr(cls, funcName, script)
		if key is not None:
			cls.__gestures["kb:shift+%s" % key] = scriptName

	def script_elementsList(self, gesture):
		# We need this to be a modal dialog, but it mustn't block this script.
		def run():
			gui.mainFrame.prePopup()
			d = self.ElementsListDialog(self)
			d.ShowModal()
			d.Destroy()
			gui.mainFrame.postPopup()
		wx.CallAfter(run)

	# Translators: the description for the Elements List command in browse mode.
	script_elementsList.__doc__ = _("Lists various types of elements in this document")
	script_elementsList.ignoreTreeInterceptorPassThrough = True

	def _activateNVDAObject(self, obj):
		"""Activate an object in response to a user request.
		This should generally perform the default action or click on the object.
		@param obj: The object to activate.
		@type obj: L{NVDAObjects.NVDAObject}
		"""
		while obj and obj != self.rootNVDAObject:
			try:
				obj.doAction()
				break
			except NotImplementedError:
				log.debugWarning("doAction failed")
			if obj.hasIrrelevantLocation:
				# This check covers invisible, off screen and a None location
				log.debugWarning("No relevant location for object")
				obj = obj.parent
				continue
			location = obj.location
			if not location.width or not location.height:
				obj = obj.parent
				continue
			log.debugWarning("Clicking with mouse")
			oldX, oldY = winUser.getCursorPos()
			winUser.setCursorPos(*location.center)
			mouseHandler.doPrimaryClick()
			winUser.setCursorPos(oldX, oldY)
			break

	def _activatePosition(self, obj=None):
		if not obj:
			obj=self.currentNVDAObject
			if not obj:
				return
		if obj.role == controlTypes.Role.MATH:
			import mathPres
			try:
				return mathPres.interactWithMathMl(obj.mathMl)
			except (NotImplementedError, LookupError):
				pass
			return
		if self.shouldPassThrough(obj):
			obj.setFocus()
			self.passThrough = True
			reportPassThrough(self)
		elif obj.role == controlTypes.Role.EMBEDDEDOBJECT or obj.role in self.APPLICATION_ROLES:
			obj.setFocus()
			speech.speakObject(obj, reason=OutputReason.FOCUS)
		else:
			self._activateNVDAObject(obj)

	def script_activatePosition(self,gesture):
		if  config.conf["virtualBuffers"]["autoFocusFocusableElements"]:
			self._activatePosition()
		else:
			self._focusLastFocusableObject(activatePosition=True)
	# Translators: the description for the activatePosition script on browseMode documents.
	script_activatePosition.__doc__ = _("Activates the current object in the document")

	def _focusLastFocusableObject(self, activatePosition=False):
		"""Used when auto focus focusable elements is disabled to sync the focus
		to the browse mode cursor.
		When auto focus focusable elements is disabled, NVDA doesn't focus elements
		as the user moves the browse mode cursor. However, there are some cases
		where the user always wants to interact with the focus; e.g. if they press
		the applications key to open the context menu. In these cases, this method
		is called first to sync the focus to the browse mode cursor.
		"""
		obj = self.currentFocusableNVDAObject
		if obj!=self.rootNVDAObject and self._shouldSetFocusToObj(obj) and obj!= api.getFocusObject():
			obj.setFocus()
			# We might be about to activate or pass through a key which will cause
			# this object to change (e.g. checking a check box). However, we won't
			# actually get the focus event until after the change has occurred.
			# Therefore, we must cache properties for speech before the change occurs.
			speech.speakObject(obj, OutputReason.ONLYCACHE)
			self._objPendingFocusBeforeActivate = obj
		if activatePosition:
			# Make sure we activate the object at the caret, which is not necessarily focusable.
			self._activatePosition()

	def script_passThrough(self,gesture):
		if not config.conf["virtualBuffers"]["autoFocusFocusableElements"]:
			self._focusLastFocusableObject()
			api.processPendingEvents(processEventQueue=True)
		gesture.send()

	def script_disablePassThrough(self, gesture):
		if not self.passThrough or self.disableAutoPassThrough:
			return gesture.send()
		# #3215 ARIA menus should get the Escape key unconditionally so they can handle it without invoking browse mode first
		obj = api.getFocusObject()
		if obj and obj.role in self.IGNORE_DISABLE_PASS_THROUGH_WHEN_FOCUSED_ROLES:
			return gesture.send()
		self.passThrough = False
		self.disableAutoPassThrough = False
		reportPassThrough(self)
	script_disablePassThrough.ignoreTreeInterceptorPassThrough = True

	def _set_disableAutoPassThrough(self, state):
		# If the user manually switches to focus mode with NVDA+space, that enables
		# pass-through and disables auto pass-through. If auto focusing of focusable
		# elements is disabled, NVDA won't have synced the focus to the browse mode
		# cursor. However, since the user is switching to focus mode, they probably
		# want to interact with the focus, so sync the focus here.
		if (
			state
			and not config.conf["virtualBuffers"]["autoFocusFocusableElements"]
			and self.passThrough
		):
			self._focusLastFocusableObject()
		self._disableAutoPassThrough = state

	def _get_disableAutoPassThrough(self):
		return self._disableAutoPassThrough


	__gestures={
		"kb:NVDA+f7": "elementsList",
		"kb:enter": "activatePosition",
		"kb:numpadEnter": "activatePosition",
		"kb:space": "activatePosition",
		"kb:NVDA+shift+space":"toggleSingleLetterNav",
		"kb:escape": "disablePassThrough",
		"kb:control+enter": "passThrough",
		"kb:control+numpadEnter": "passThrough",
		"kb:shift+enter": "passThrough",
		"kb:shift+numpadEnter": "passThrough",
		"kb:control+shift+enter": "passThrough",
		"kb:control+shift+numpadEnter": "passThrough",
		"kb:alt+enter": "passThrough",
		"kb:alt+numpadEnter": "passThrough",
		"kb:applications": "passThrough",
		"kb:shift+applications": "passThrough",
		"kb:shift+f10": "passThrough",
	}

# Add quick navigation scripts.
qn = BrowseModeTreeInterceptor.addQuickNav
qn("heading", key="h",
	# Translators: Input help message for a quick navigation command in browse mode.
	nextDoc=_("moves to the next heading"),
	# Translators: Message presented when the browse mode element is not found.
	nextError=_("no next heading"),
	# Translators: Input help message for a quick navigation command in browse mode.
	prevDoc=_("moves to the previous heading"),
	# Translators: Message presented when the browse mode element is not found.
	prevError=_("no previous heading"))
qn("heading1", key="1",
	# Translators: Input help message for a quick navigation command in browse mode.
	nextDoc=_("moves to the next heading at level 1"),
	# Translators: Message presented when the browse mode element is not found.
	nextError=_("no next heading at level 1"),
	# Translators: Input help message for a quick navigation command in browse mode.
	prevDoc=_("moves to the previous heading at level 1"),
	# Translators: Message presented when the browse mode element is not found.
	prevError=_("no previous heading at level 1"))
qn("heading2", key="2",
	# Translators: Input help message for a quick navigation command in browse mode.
	nextDoc=_("moves to the next heading at level 2"),
	# Translators: Message presented when the browse mode element is not found.
	nextError=_("no next heading at level 2"),
	# Translators: Input help message for a quick navigation command in browse mode.
	prevDoc=_("moves to the previous heading at level 2"),
	# Translators: Message presented when the browse mode element is not found.
	prevError=_("no previous heading at level 2"))
qn("heading3", key="3",
	# Translators: Input help message for a quick navigation command in browse mode.
	nextDoc=_("moves to the next heading at level 3"),
	# Translators: Message presented when the browse mode element is not found.
	nextError=_("no next heading at level 3"),
	# Translators: Input help message for a quick navigation command in browse mode.
	prevDoc=_("moves to the previous heading at level 3"),
	# Translators: Message presented when the browse mode element is not found.
	prevError=_("no previous heading at level 3"))
qn("heading4", key="4",
	# Translators: Input help message for a quick navigation command in browse mode.
	nextDoc=_("moves to the next heading at level 4"),
	# Translators: Message presented when the browse mode element is not found.
	nextError=_("no next heading at level 4"),
	# Translators: Input help message for a quick navigation command in browse mode.
	prevDoc=_("moves to the previous heading at level 4"),
	# Translators: Message presented when the browse mode element is not found.
	prevError=_("no previous heading at level 4"))
qn("heading5", key="5",
	# Translators: Input help message for a quick navigation command in browse mode.
	nextDoc=_("moves to the next heading at level 5"),
	# Translators: Message presented when the browse mode element is not found.
	nextError=_("no next heading at level 5"),
	# Translators: Input help message for a quick navigation command in browse mode.
	prevDoc=_("moves to the previous heading at level 5"),
	# Translators: Message presented when the browse mode element is not found.
	prevError=_("no previous heading at level 5"))
qn("heading6", key="6",
	# Translators: Input help message for a quick navigation command in browse mode.
	nextDoc=_("moves to the next heading at level 6"),
	# Translators: Message presented when the browse mode element is not found.
	nextError=_("no next heading at level 6"),
	# Translators: Input help message for a quick navigation command in browse mode.
	prevDoc=_("moves to the previous heading at level 6"),
	# Translators: Message presented when the browse mode element is not found.
	prevError=_("no previous heading at level 6"))
qn("table", key="t",
	# Translators: Input help message for a quick navigation command in browse mode.
	nextDoc=_("moves to the next table"),
	# Translators: Message presented when the browse mode element is not found.
	nextError=_("no next table"),
	# Translators: Input help message for a quick navigation command in browse mode.
	prevDoc=_("moves to the previous table"),
	# Translators: Message presented when the browse mode element is not found.
	prevError=_("no previous table"),
	readUnit=textInfos.UNIT_LINE)
qn("link", key="k",
	# Translators: Input help message for a quick navigation command in browse mode.
	nextDoc=_("moves to the next link"),
	# Translators: Message presented when the browse mode element is not found.
	nextError=_("no next link"),
	# Translators: Input help message for a quick navigation command in browse mode.
	prevDoc=_("moves to the previous link"),
	# Translators: Message presented when the browse mode element is not found.
	prevError=_("no previous link"))
qn("visitedLink", key="v",
	# Translators: Input help message for a quick navigation command in browse mode.
	nextDoc=_("moves to the next visited link"),
	# Translators: Message presented when the browse mode element is not found.
	nextError=_("no next visited link"),
	# Translators: Input help message for a quick navigation command in browse mode.
	prevDoc=_("moves to the previous visited link"),
	# Translators: Message presented when the browse mode element is not found.
	prevError=_("no previous visited link"))
qn("unvisitedLink", key="u",
	# Translators: Input help message for a quick navigation command in browse mode.
	nextDoc=_("moves to the next unvisited link"),
	# Translators: Message presented when the browse mode element is not found.
	nextError=_("no next unvisited link"),
	# Translators: Input help message for a quick navigation command in browse mode.
	prevDoc=_("moves to the previous unvisited link"), 
	# Translators: Message presented when the browse mode element is not found.
	prevError=_("no previous unvisited link"))
qn("formField", key="f",
	# Translators: Input help message for a quick navigation command in browse mode.
	nextDoc=_("moves to the next form field"),
	# Translators: Message presented when the browse mode element is not found.
	nextError=_("no next form field"),
	# Translators: Input help message for a quick navigation command in browse mode.
	prevDoc=_("moves to the previous form field"),
	# Translators: Message presented when the browse mode element is not found.
	prevError=_("no previous form field"))
qn("list", key="l",
	# Translators: Input help message for a quick navigation command in browse mode.
	nextDoc=_("moves to the next list"),
	# Translators: Message presented when the browse mode element is not found.
	nextError=_("no next list"),
	# Translators: Input help message for a quick navigation command in browse mode.
	prevDoc=_("moves to the previous list"),
	# Translators: Message presented when the browse mode element is not found.
	prevError=_("no previous list"),
	readUnit=textInfos.UNIT_LINE)
qn("listItem", key="i",
	# Translators: Input help message for a quick navigation command in browse mode.
	nextDoc=_("moves to the next list item"),
	# Translators: Message presented when the browse mode element is not found.
	nextError=_("no next list item"),
	# Translators: Input help message for a quick navigation command in browse mode.
	prevDoc=_("moves to the previous list item"),
	# Translators: Message presented when the browse mode element is not found.
	prevError=_("no previous list item"))
qn("button", key="b",
	# Translators: Input help message for a quick navigation command in browse mode.
	nextDoc=_("moves to the next button"),
	# Translators: Message presented when the browse mode element is not found.
	nextError=_("no next button"),
	# Translators: Input help message for a quick navigation command in browse mode.
	prevDoc=_("moves to the previous button"),
	# Translators: Message presented when the browse mode element is not found.
	prevError=_("no previous button"))
qn("edit", key="e",
	# Translators: Input help message for a quick navigation command in browse mode.
	nextDoc=_("moves to the next edit field"),
	# Translators: Message presented when the browse mode element is not found.
	nextError=_("no next edit field"),
	# Translators: Input help message for a quick navigation command in browse mode.
	prevDoc=_("moves to the previous edit field"),
	# Translators: Message presented when the browse mode element is not found.
	prevError=_("no previous edit field"),
	readUnit=textInfos.UNIT_LINE)
qn("frame", key="m",
	# Translators: Input help message for a quick navigation command in browse mode.
	nextDoc=_("moves to the next frame"),
	# Translators: Message presented when the browse mode element is not found.
	nextError=_("no next frame"),
	# Translators: Input help message for a quick navigation command in browse mode.
	prevDoc=_("moves to the previous frame"),
	# Translators: Message presented when the browse mode element is not found.
	prevError=_("no previous frame"),
	readUnit=textInfos.UNIT_LINE)
qn("separator", key="s",
	# Translators: Input help message for a quick navigation command in browse mode.
	nextDoc=_("moves to the next separator"),
	# Translators: Message presented when the browse mode element is not found.
	nextError=_("no next separator"),
	# Translators: Input help message for a quick navigation command in browse mode.
	prevDoc=_("moves to the previous separator"),
	# Translators: Message presented when the browse mode element is not found.
	prevError=_("no previous separator"))
qn("radioButton", key="r",
	# Translators: Input help message for a quick navigation command in browse mode.
	nextDoc=_("moves to the next radio button"),
	# Translators: Message presented when the browse mode element is not found.
	nextError=_("no next radio button"),
	# Translators: Input help message for a quick navigation command in browse mode.
	prevDoc=_("moves to the previous radio button"),
	# Translators: Message presented when the browse mode element is not found.
	prevError=_("no previous radio button"))
qn("comboBox", key="c",
	# Translators: Input help message for a quick navigation command in browse mode.
	nextDoc=_("moves to the next combo box"),
	# Translators: Message presented when the browse mode element is not found.
	nextError=_("no next combo box"),
	# Translators: Input help message for a quick navigation command in browse mode.
	prevDoc=_("moves to the previous combo box"),
	# Translators: Message presented when the browse mode element is not found.
	prevError=_("no previous combo box"))
qn("checkBox", key="x",
	# Translators: Input help message for a quick navigation command in browse mode.
	nextDoc=_("moves to the next check box"),
	# Translators: Message presented when the browse mode element is not found.
	nextError=_("no next check box"),
	# Translators: Input help message for a quick navigation command in browse mode.
	prevDoc=_("moves to the previous check box"),
	# Translators: Message presented when the browse mode element is not found.
	prevError=_("no previous check box"))
qn("graphic", key="g",
	# Translators: Input help message for a quick navigation command in browse mode.
	nextDoc=_("moves to the next graphic"),
	# Translators: Message presented when the browse mode element is not found.
	nextError=_("no next graphic"),
	# Translators: Input help message for a quick navigation command in browse mode.
	prevDoc=_("moves to the previous graphic"),
	# Translators: Message presented when the browse mode element is not found.
	prevError=_("no previous graphic"))
qn("blockQuote", key="q",
	# Translators: Input help message for a quick navigation command in browse mode.
	nextDoc=_("moves to the next block quote"),
	# Translators: Message presented when the browse mode element is not found.
	nextError=_("no next block quote"),
	# Translators: Input help message for a quick navigation command in browse mode.
	prevDoc=_("moves to the previous block quote"), 
	# Translators: Message presented when the browse mode element is not found.
	prevError=_("no previous block quote"))
qn("notLinkBlock", key="n",
	# Translators: Input help message for a quick navigation command in browse mode.
	nextDoc=_("skips forward past a block of links"),
	# Translators: Message presented when the browse mode element is not found.
	nextError=_("no more text after a block of links"),
	# Translators: Input help message for a quick navigation command in browse mode.
	prevDoc=_("skips backward past a block of links"),
	# Translators: Message presented when the browse mode element is not found.
	prevError=_("no more text before a block of links"),
	readUnit=textInfos.UNIT_LINE)
qn("landmark", key="d",
	# Translators: Input help message for a quick navigation command in browse mode.
	nextDoc=_("moves to the next landmark"),
	# Translators: Message presented when the browse mode element is not found.
	nextError=_("no next landmark"),
	# Translators: Input help message for a quick navigation command in browse mode.
	prevDoc=_("moves to the previous landmark"),
	# Translators: Message presented when the browse mode element is not found.
	prevError=_("no previous landmark"),
	readUnit=textInfos.UNIT_LINE)
qn("embeddedObject", key="o",
	# Translators: Input help message for a quick navigation command in browse mode.
	nextDoc=_("moves to the next embedded object"),
	# Translators: Message presented when the browse mode element is not found.
	nextError=_("no next embedded object"),
	# Translators: Input help message for a quick navigation command in browse mode.
	prevDoc=_("moves to the previous embedded object"),
	# Translators: Message presented when the browse mode element is not found.
	prevError=_("no previous embedded object"))
qn("annotation", key="a",
	# Translators: Input help message for a quick navigation command in browse mode.
	nextDoc=_("moves to the next annotation"),
	# Translators: Message presented when the browse mode element is not found.
	nextError=_("no next annotation"),
	# Translators: Input help message for a quick navigation command in browse mode.
	prevDoc=_("moves to the previous annotation"),
	# Translators: Message presented when the browse mode element is not found.
	prevError=_("no previous annotation"))
qn("error", key="w",
	# Translators: Input help message for a quick navigation command in browse mode.
	nextDoc=_("moves to the next error"),
	# Translators: Message presented when the browse mode element is not found.
	nextError=_("no next error"),
	# Translators: Input help message for a quick navigation command in browse mode.
	prevDoc=_("moves to the previous error"),
	# Translators: Message presented when the browse mode element is not found.
	prevError=_("no previous error"))
qn(
	"article", key=None,
	# Translators: Input help message for a quick navigation command in browse mode.
	nextDoc=_("moves to the next article"),
	# Translators: Message presented when the browse mode element is not found.
	nextError=_("no next article"),
	# Translators: Input help message for a quick navigation command in browse mode.
	prevDoc=_("moves to the previous article"),
	# Translators: Message presented when the browse mode element is not found.
	prevError=_("no previous article")
)
qn(
	"grouping", key=None,
	# Translators: Input help message for a quick navigation command in browse mode.
	nextDoc=_("moves to the next grouping"),
	# Translators: Message presented when the browse mode element is not found.
	nextError=_("no next grouping"),
	# Translators: Input help message for a quick navigation command in browse mode.
	prevDoc=_("moves to the previous grouping"),
	# Translators: Message presented when the browse mode element is not found.
	prevError=_("no previous grouping")
)
qn(
	"tab", key=None,
	# Translators: Input help message for a quick navigation command in browse mode.
	nextDoc=_("moves to the next tab"),
	# Translators: Message presented when the browse mode element is not found.
	nextError=_("no next tab"),
	# Translators: Input help message for a quick navigation command in browse mode.
	prevDoc=_("moves to the previous tab"),
	# Translators: Message presented when the browse mode element is not found.
	prevError=_("no previous tab")
)
qn(
	"figure", key=None,
	# Translators: Input help message for a quick navigation command in browse mode.
	nextDoc=_("moves to the next figure"),
	# Translators: Message presented when the browse mode element is not found.
	nextError=_("no next figure"),
	# Translators: Input help message for a quick navigation command in browse mode.
	prevDoc=_("moves to the previous figure"),
	# Translators: Message presented when the browse mode element is not found.
	prevError=_("no previous figure")
)
qn(
	"menuItem",
	key=None,
	# Translators: Input help message for a quick navigation command in browse mode.
	nextDoc=_("moves to the next menu item"),
	# Translators: Message presented when the browse mode element is not found.
	nextError=_("no next menu item"),
	# Translators: Input help message for a quick navigation command in browse mode.
	prevDoc=_("moves to the previous menu item"),
	# Translators: Message presented when the browse mode element is not found.
	prevError=_("no previous menu item")
)
qn(
	"toggleButton",
	key=None,
	# Translators: Input help message for a quick navigation command in browse mode.
	nextDoc=_("moves to the next toggle button"),
	# Translators: Message presented when the browse mode element is not found.
	nextError=_("no next toggle button"),
	# Translators: Input help message for a quick navigation command in browse mode.
	prevDoc=_("moves to the previous toggle button"),
	# Translators: Message presented when the browse mode element is not found.
	prevError=_("no previous toggle button")
)
qn(
	"progressBar",
	key=None,
	# Translators: Input help message for a quick navigation command in browse mode.
	nextDoc=_("moves to the next progress bar"),
	# Translators: Message presented when the browse mode element is not found.
	nextError=_("no next progress bar"),
	# Translators: Input help message for a quick navigation command in browse mode.
	prevDoc=_("moves to the previous progress bar"),
	# Translators: Message presented when the browse mode element is not found.
	prevError=_("no previous progress bar")
)
qn(
	"math",
	key=None,
	# Translators: Input help message for a quick navigation command in browse mode.
	nextDoc=_("moves to the next math formula"),
	# Translators: Message presented when the browse mode element is not found.
	nextError=_("no next math formula"),
	# Translators: Input help message for a quick navigation command in browse mode.
	prevDoc=_("moves to the previous math formula"),
	# Translators: Message presented when the browse mode element is not found.
	prevError=_("no previous math formula")
)
qn(
	"textParagraph",
	key="p",
	# Translators: Input help message for a quick navigation command in browse mode.
	nextDoc=_("moves to the next text paragraph"),
	# Translators: Message presented when the browse mode element is not found.
	nextError=_("no next text paragraph"),
	# Translators: Input help message for a quick navigation command in browse mode.
	prevDoc=_("moves to the previous text paragraph"),
	# Translators: Message presented when the browse mode element is not found.
	prevError=_("no previous text paragraph"),
	readUnit=textInfos.UNIT_PARAGRAPH,
)
qn(
	"verticalParagraph",
	key=None,
	# Translators: Input help message for a quick navigation command in browse mode.
	nextDoc=_("moves to the next vertically aligned paragraph"),
	# Translators: Message presented when the browse mode element is not found.
	nextError=_("no next vertically aligned paragraph"),
	# Translators: Input help message for a quick navigation command in browse mode.
	prevDoc=_("moves to the previous vertically aligned paragraph"),
	# Translators: Message presented when the browse mode element is not found.
	prevError=_("no previous vertically aligned paragraph"),
	readUnit=textInfos.UNIT_PARAGRAPH,
)
qn(
	"sameStyle",
	key=None,
	# Translators: Input help message for a quick navigation command in browse mode.
	nextDoc=_("moves to the next same style text"),
	# Translators: Message presented when the browse mode element is not found.
	nextError=_("No next same style text"),
	# Translators: Input help message for a quick navigation command in browse mode.
	prevDoc=_("moves to the previous same style text"),
	# Translators: Message presented when the browse mode element is not found.
	prevError=_("No previous same style text")
)
qn(
	"differentStyle",
	key=None,
	# Translators: Input help message for a quick navigation command in browse mode.
	nextDoc=_("moves to the next different style text"),
	# Translators: Message presented when the browse mode element is not found.
	nextError=_("No next different style text"),
	# Translators: Input help message for a quick navigation command in browse mode.
	prevDoc=_("moves to the previous different style text"),
	# Translators: Message presented when the browse mode element is not found.
	prevError=_("No previous different style text")
)
del qn


class ElementsListDialog(
		DpiScalingHelperMixinWithoutInit,
		gui.contextHelp.ContextHelpMixin,
		wx.Dialog  # wxPython does not seem to call base class initializer, put last in MRO
):
	helpId = "ElementsList"
	ELEMENT_TYPES = (
		# Translators: The label of a radio button to select the type of element
		# in the browse mode Elements List dialog.
		("link", _("Lin&ks")),
		# Translators: The label of a radio button to select the type of element
		# in the browse mode Elements List dialog.
		("heading", _("&Headings")),
		# Translators: The label of a radio button to select the type of element
		# in the browse mode Elements List dialog.
		("formField", _("&Form fields")),
		# Translators: The label of a radio button to select the type of element
		# in the browse mode Elements List dialog.
		("button", _("&Buttons")),
		# Translators: The label of a radio button to select the type of element
		# in the browse mode Elements List dialog.
		("landmark", _("Lan&dmarks")),
	)

	Element = collections.namedtuple("Element", ("item", "parent"))

	lastSelectedElementType=0

	def __init__(self, document):
		super().__init__(
			parent=gui.mainFrame,
			# Translators: The title of the browse mode Elements List dialog.
			title=_("Elements List")
		)
		self.document = document
		mainSizer = wx.BoxSizer(wx.VERTICAL)
		contentsSizer = wx.BoxSizer(wx.VERTICAL)

		# Translators: The label of a group of radio buttons to select the type of element
		# in the browse mode Elements List dialog.
		child = wx.RadioBox(self, wx.ID_ANY, label=_("Type:"), choices=tuple(et[1] for et in self.ELEMENT_TYPES))
		child.SetSelection(self.lastSelectedElementType)
		child.Bind(wx.EVT_RADIOBOX, self.onElementTypeChange)
		contentsSizer.Add(child, flag=wx.EXPAND)
		contentsSizer.AddSpacer(gui.guiHelper.SPACE_BETWEEN_VERTICAL_DIALOG_ITEMS)

		self.tree = wx.TreeCtrl(
			self,
			size=self.scaleSize((500, 300)),  # height is chosen to ensure the dialog will fit on an 800x600 screen
			style=wx.TR_HAS_BUTTONS | wx.TR_HIDE_ROOT | wx.TR_LINES_AT_ROOT | wx.TR_SINGLE | wx.TR_EDIT_LABELS
		)
		self.tree.Bind(wx.EVT_SET_FOCUS, self.onTreeSetFocus)
		self.tree.Bind(wx.EVT_CHAR, self.onTreeChar)
		self.tree.Bind(wx.EVT_TREE_BEGIN_LABEL_EDIT, self.onTreeLabelEditBegin)
		self.tree.Bind(wx.EVT_TREE_END_LABEL_EDIT, self.onTreeLabelEditEnd)
		self.treeRoot = self.tree.AddRoot("root")
		contentsSizer.Add(self.tree,flag=wx.EXPAND)
		contentsSizer.AddSpacer(gui.guiHelper.SPACE_BETWEEN_VERTICAL_DIALOG_ITEMS)

		# Translators: The label of an editable text field to filter the elements
		# in the browse mode Elements List dialog.
		filterText = _("Filter b&y:")
		labeledCtrl = gui.guiHelper.LabeledControlHelper(self, filterText, wx.TextCtrl)
		self.filterEdit = cast(wx.TextCtrl, labeledCtrl.control)
		self.filterTimer: Optional[wx.CallLater] = None
		self.filterEdit.Bind(wx.EVT_TEXT, self.onFilterEditTextChange)
		contentsSizer.Add(labeledCtrl.sizer)
		contentsSizer.AddSpacer(gui.guiHelper.SPACE_BETWEEN_VERTICAL_DIALOG_ITEMS)

		bHelper = gui.guiHelper.ButtonHelper(wx.HORIZONTAL)
		# Translators: The label of a button to activate an element in the browse mode Elements List dialog.
		# Beware not to set an accelerator that would collide with other controls in this dialog, such as an
		# element type radio label.
		self.activateButton = bHelper.addButton(self, label=_("Activate"))
		self.activateButton.Bind(wx.EVT_BUTTON, lambda evt: self.onAction(True))
		
		# Translators: The label of a button to move to an element
		# in the browse mode Elements List dialog.
		self.moveButton = bHelper.addButton(self, label=_("&Move to"))
		self.moveButton.Bind(wx.EVT_BUTTON, lambda evt: self.onAction(False))
		bHelper.addButton(self, id=wx.ID_CANCEL)

		contentsSizer.Add(bHelper.sizer, flag=wx.ALIGN_RIGHT)

		mainSizer.Add(contentsSizer, border=gui.guiHelper.BORDER_FOR_DIALOGS, flag=wx.ALL)
		mainSizer.Fit(self)
		self.SetSizer(mainSizer)

		self.tree.SetFocus()
		self.initElementType(self.ELEMENT_TYPES[self.lastSelectedElementType][0])
		self.CentreOnScreen()

	def onElementTypeChange(self, evt):
		elementType=evt.GetInt()
		# We need to make sure this gets executed after the focus event.
		# Otherwise, NVDA doesn't seem to get the event.
		queueHandler.queueFunction(queueHandler.eventQueue, self.initElementType, self.ELEMENT_TYPES[elementType][0])
		self.lastSelectedElementType=elementType

	def initElementType(self, elType):
		if elType in ("link","button"):
			# Links and buttons can be activated.
			self.activateButton.Enable()
			self.SetAffirmativeId(self.activateButton.GetId())
		else:
			# No other element type can be activated.
			self.activateButton.Disable()
			self.SetAffirmativeId(self.moveButton.GetId())

		# Gather the elements of this type.
		self._elements = []
		self._initialElement = None

		parentElements = []
		isAfterSelection=False
		for item in self.document._iterNodesByType(elType):
			# Find the parent element, if any.
			for parent in reversed(parentElements):
				if item.isChild(parent.item):
					break
				else:
					# We're not a child of this parent, so this parent has no more children and can be removed from the stack.
					parentElements.pop()
			else:
				# No parent found, so we're at the root.
				# Note that parentElements will be empty at this point, as all parents are no longer relevant and have thus been removed from the stack.
				parent = None

			element=self.Element(item,parent)
			self._elements.append(element)

			if not isAfterSelection:
				isAfterSelection=item.isAfterSelection
				if not isAfterSelection:
					# The element immediately preceding or overlapping the caret should be the initially selected element.
					# Since we have not yet passed the selection, use this as the initial element. 
					try:
						self._initialElement = self._elements[-1]
					except IndexError:
						# No previous element.
						pass

			# This could be the parent of a subsequent element, so add it to the parents stack.
			parentElements.append(element)

		# Start with no filtering.
		self.filterEdit.ChangeValue("")
		self.filter("", newElementType=True)

	def filter(self, filterText, newElementType=False):
		# If this is a new element type, use the element nearest the cursor.
		# Otherwise, use the currently selected element.
		# #8753: wxPython 4 returns "invalid tree item" when the tree view is empty, so use initial element if appropriate.
		try:
			defaultElement = self._initialElement if newElementType else self.tree.GetItemData(self.tree.GetSelection())
<<<<<<< HEAD
		except:
=======
		except:  # noqa: E722
>>>>>>> 86f79e6b
			defaultElement = self._initialElement
		# Clear the tree.
		self.tree.DeleteChildren(self.treeRoot)

		# Populate the tree with elements matching the filter text.
		elementsToTreeItems = {}
		defaultItem = None
		matched = False
		#Do case-insensitive matching by lowering both filterText and each element's text.
		filterText=filterText.lower()
		for element in self._elements:
			label=element.item.label
			if filterText and filterText not in label.lower():
				continue
			matched = True
			parent = element.parent
			if parent:
				parent = elementsToTreeItems.get(parent)
			item = self.tree.AppendItem(parent or self.treeRoot, label)
			self.tree.SetItemData(item, element)
			elementsToTreeItems[element] = item
			if element == defaultElement:
				defaultItem = item

		self.tree.ExpandAll()

		if not matched:
			# No items, so disable the buttons.
			self.activateButton.Disable()
			self.moveButton.Disable()
			return

		# If there's no default item, use the first item in the tree.
		self.tree.SelectItem(defaultItem or self.tree.GetFirstChild(self.treeRoot)[0])
		# Enable the button(s).
		# If the activate button isn't the default button, it is disabled for this element type and shouldn't be enabled here.
		if self.AffirmativeId == self.activateButton.Id:
			self.activateButton.Enable()
		self.moveButton.Enable()

	def onTreeSetFocus(self, evt):
		# Start with no search.
		self._searchText = ""
		self._searchCallLater = None
		evt.Skip()

	def onTreeChar(self, evt):
		key = evt.KeyCode

		if key == wx.WXK_RETURN:
			# The enter key should be propagated to the dialog and thus activate the default button,
			# but this is broken (wx ticket #3725).
			# Therefore, we must catch the enter key here.
			# Activate the current default button.
			evt = wx.CommandEvent(wx.wxEVT_COMMAND_BUTTON_CLICKED, wx.ID_ANY)
			button = self.FindWindowById(self.AffirmativeId)
			if button.Enabled:
				button.ProcessEvent(evt)
			else:
				wx.Bell()

		elif key == wx.WXK_F2:
			item=self.tree.GetSelection()
			if item:
<<<<<<< HEAD
				selectedItemType=self.tree.GetItemData(item).item
=======
				selectedItemType=self.tree.GetItemData(item).item  # noqa: F841
>>>>>>> 86f79e6b
				self.tree.EditLabel(item)
				evt.Skip()

		elif key >= wx.WXK_START or key == wx.WXK_BACK:
			# Non-printable character.
			self._searchText = ""
			evt.Skip()

		else:
			# Search the list.
			# We have to implement this ourselves, as tree views don't accept space as a search character.
			char = chr(evt.UnicodeKey).lower()
			# IF the same character is typed twice, do the same search.
			if self._searchText != char:
				self._searchText += char
			if self._searchCallLater:
				self._searchCallLater.Restart()
			else:
				self._searchCallLater = wx.CallLater(1000, self._clearSearchText)
			self.search(self._searchText)

	def onTreeLabelEditBegin(self,evt):
		item=self.tree.GetSelection()
		selectedItemType = self.tree.GetItemData(item).item
		if not selectedItemType.isRenameAllowed:
			evt.Veto()

	def onTreeLabelEditEnd(self,evt):
			selectedItemNewName=evt.GetLabel()
			item=self.tree.GetSelection()
			selectedItemType = self.tree.GetItemData(item).item
			selectedItemType.rename(selectedItemNewName)

	def _clearSearchText(self):
		self._searchText = ""

	def search(self, searchText):
		item = self.tree.GetSelection()
		if not item:
			# No items.
			return

		# First try searching from the current item.
		# Failing that, search from the first item.
		items = itertools.chain(self._iterReachableTreeItemsFromItem(item), self._iterReachableTreeItemsFromItem(self.tree.GetFirstChild(self.treeRoot)[0]))
		if len(searchText) == 1:
			# If only a single character has been entered, skip (search after) the current item.
			next(items)

		for item in items:
			if self.tree.GetItemText(item).lower().startswith(searchText):
				self.tree.SelectItem(item)
				return

		# Not found.
		wx.Bell()

	def _iterReachableTreeItemsFromItem(self, item):
		while item:
			yield item

			childItem = self.tree.GetFirstChild(item)[0]
			if childItem and self.tree.IsExpanded(item):
				# Has children and is reachable, so recurse.
				for childItem in self._iterReachableTreeItemsFromItem(childItem):
					yield childItem

			item = self.tree.GetNextSibling(item)

	FILTER_TIMER_DELAY_MS = 300

	def onFilterEditTextChange(self, evt: wx.CommandEvent) -> None:
		filter = self.filterEdit.GetValue()
		if self.filterTimer is None:
			self.filterTimer = wx.CallLater(self.FILTER_TIMER_DELAY_MS, self.filter, filter)
		else:
			self.filterTimer.Start(self.FILTER_TIMER_DELAY_MS, filter)
		evt.Skip()

	def onAction(self, activate):
		prevFocus = gui.mainFrame.prevFocus
		self.Close()
		# Save off the last selected element type on to the class so its used in initialization next time.
		self.__class__.lastSelectedElementType=self.lastSelectedElementType
		item = self.tree.GetSelection()
		item = self.tree.GetItemData(item).item
		if activate:
			item.activate()
		else:
			def move():
				speech.cancelSpeech()
				# Avoid double announce if item.obj is about to gain focus.
				if not (
					self.document.passThrough
					and getattr(item, "obj", False)
					and item.obj != prevFocus
					and controlTypes.State.FOCUSABLE in item.obj.states
				):
					# #8831: Report before moving because moving might change the focus, which
					# might mutate the document, potentially invalidating info if it is
					# offset-based.
					item.report()
				item.moveTo()
			# We must use core.callLater rather than wx.CallLater to ensure that the callback runs within NVDA's core pump.
			# If it didn't, and it directly or indirectly called wx.Yield, it could start executing NVDA's core pump from within the yield, causing recursion.
			core.callLater(100, move)


class BrowseModeDocumentTextInfo(textInfos.TextInfo):

	def _get_focusableNVDAObjectAtStart(self):
		try:
			item = next(self.obj._iterNodesByType("focusable", "up", self))
		except StopIteration:
			return self.obj.rootNVDAObject
		if not item:
			return self.obj.rootNVDAObject
		return item.obj

class BrowseModeDocumentTreeInterceptor(documentBase.DocumentWithTableNavigation,cursorManager.CursorManager,BrowseModeTreeInterceptor,treeInterceptorHandler.DocumentTreeInterceptor):

	programmaticScrollMayFireEvent = False

	def __init__(self,obj):
		super(BrowseModeDocumentTreeInterceptor,self).__init__(obj)
		self._lastProgrammaticScrollTime = None
		# Cache the document constant identifier so it can be saved with the last caret position on termination.
		# As the original property may not be available as the document will be already dead.
		self._lastCachedDocumentConstantIdentifier: Optional[str] = self.documentConstantIdentifier
		self._lastFocusObj = None
		self._objPendingFocusBeforeActivate = None
		self._hadFirstGainFocus = False
		self._enteringFromOutside = True
		# We need to cache this because it will be unavailable once the document dies.
		if not hasattr(self.rootNVDAObject.appModule, "_browseModeRememberedCaretPositions"):
			self.rootNVDAObject.appModule._browseModeRememberedCaretPositions = {}
		self._lastCaretPosition = None
		#: True if the last caret move was due to a focus change.
		self._lastCaretMoveWasFocus = False

	def terminate(self):
		if self.shouldRememberCaretPositionAcrossLoads and self._lastCaretPosition:
			docID = self._lastCachedDocumentConstantIdentifier
			lastCaretPos = self._lastCaretPosition
			log.debug(f"Saving caret position {lastCaretPos} for document at {docID}")
			try:
				self.rootNVDAObject.appModule._browseModeRememberedCaretPositions[docID] = lastCaretPos
			except AttributeError:
				# The app module died.
				pass

	def _get_currentNVDAObject(self):
		return self.makeTextInfo(textInfos.POSITION_CARET).NVDAObjectAtStart

	def event_treeInterceptor_gainFocus(self):
		doSayAll=False
		hadFirstGainFocus=self._hadFirstGainFocus
		if not hadFirstGainFocus:
			# This treeInterceptor is gaining focus for the first time.
			# Fake a focus event on the focus object, as the treeInterceptor may have missed the actual focus event.
			focus = api.getFocusObject()
			self.event_gainFocus(focus, lambda: focus.event_gainFocus())
			if not self.passThrough:
				# We only set the caret position if in browse mode.
				# If in focus mode, the document must have forced the focus somewhere,
				# so we don't want to override it.
				# Update the cached document constant identifier
				# so it can be saved with the last caret position on termination.
				# As the original property may not be available as the document will be already dead.
				# Updating here is necessary as the identifier could have dynamically changed since initial load,
				# such as with  a SPA (single page app)
				self._lastCachedDocumentConstantIdentifier = self.documentConstantIdentifier
				initialPos = self._getInitialCaretPos()
				if initialPos:
					self.selection = self.makeTextInfo(initialPos)
				reportPassThrough(self)
				doSayAll=config.conf['virtualBuffers']['autoSayAllOnPageLoad']
			self._hadFirstGainFocus = True

		if not self.passThrough:
			if doSayAll:
				speech.speakObjectProperties(self.rootNVDAObject, name=True, states=True, reason=OutputReason.FOCUS)
				sayAll.SayAllHandler.readText(sayAll.CURSOR.CARET)
			else:
				# Speak it like we would speak focus on any other document object.
				# This includes when entering the treeInterceptor for the first time:
				if not hadFirstGainFocus:
					speech.speakObject(self.rootNVDAObject, reason=OutputReason.FOCUS)
				else:
					# And when coming in from an outside object
					# #4069 But not when coming up from a non-rendered descendant.
					ancestors=api.getFocusAncestors()
					fdl=api.getFocusDifferenceLevel()
					try:
						tl=ancestors.index(self.rootNVDAObject)
					except ValueError:
						tl=len(ancestors)
					if fdl<=tl:
						speech.speakObject(self.rootNVDAObject, reason=OutputReason.FOCUS)
				info = self.selection
				if not info.isCollapsed:
					speech.speakPreselectedText(info.text)
				else:
					info.expand(textInfos.UNIT_LINE)
					speech.speakTextInfo(info, reason=OutputReason.CARET, unit=textInfos.UNIT_LINE)

		reportPassThrough(self)
		braille.handler.handleGainFocus(self)

	def event_caret(self, obj, nextHandler):
		if self.passThrough:
			nextHandler()

	def _activateLongDesc(self,controlField):
		"""
		Activates (presents) the long description for a particular field (usually a graphic).
		@param controlField: the field who's long description should be activated. This field is guaranteed to have states containing HASLONGDESC state. 
		@type controlField: dict
		"""
		raise NotImplementedError

	def _activatePosition(self, obj=None, info=None):
		if info:
			obj=info.NVDAObjectAtStart
			if not obj:
				return
		super(BrowseModeDocumentTreeInterceptor,self)._activatePosition(obj=obj)

	def _set_selection(self, info, reason=OutputReason.CARET):
		super(BrowseModeDocumentTreeInterceptor, self)._set_selection(info)
		if isScriptWaiting() or not info.isCollapsed:
			return
		# Save the last caret position for use in terminate().
		# This must be done here because the buffer might be cleared just before terminate() is called,
		# causing the last caret position to be lost.
		caret = info.copy()
		caret.collapse()
		self._lastCaretPosition = caret.bookmark
		docID = self.documentConstantIdentifier
		if docID:
			# Update the cached document constant identifier
			# so it can be saved with the last caret position on termination.
			# As the original property may not be available as the document will be already dead.
			# Updating here is necessary as the identifier could have dynamically changed since initial load,
			# such as with  a SPA (single page app)
			self._lastCachedDocumentConstantIdentifier = self.documentConstantIdentifier
		review.handleCaretMove(caret)
		if reason == OutputReason.FOCUS:
			self._lastCaretMoveWasFocus = True
			focusObj = api.getFocusObject()
			if focusObj==self.rootNVDAObject:
				return
		else:
			self._lastCaretMoveWasFocus = False
			focusObj=info.focusableNVDAObjectAtStart
			obj=info.NVDAObjectAtStart
			if not obj:
				log.debugWarning("Invalid NVDAObjectAtStart")
				return
			if obj==self.rootNVDAObject:
				return
			obj.scrollIntoView()
			if self.programmaticScrollMayFireEvent:
				self._lastProgrammaticScrollTime = time.time()
		if focusObj:
			self.passThrough = self.shouldPassThrough(focusObj, reason=reason)
			if (
				not eventHandler.isPendingEvents("gainFocus")
				and focusObj != self.rootNVDAObject
				and focusObj != api.getFocusObject()
				and self._shouldSetFocusToObj(focusObj)
			):
				followBrowseModeFocus = config.conf["virtualBuffers"]["autoFocusFocusableElements"]
				if followBrowseModeFocus or self.passThrough:
					focusObj.setFocus()
					# Track this object as NVDA having just requested setting focus to it
					# So that when NVDA does receive the focus event for it
					# It can handle it quietly rather than speaking the new focus.
					if followBrowseModeFocus:
						self._objPendingFocusBeforeActivate = obj
			# Queue the reporting of pass through mode so that it will be spoken after the actual content.
			queueHandler.queueFunction(queueHandler.eventQueue, reportPassThrough, self)

	def _shouldSetFocusToObj(self, obj):
		"""Determine whether an object should receive focus.
		Subclasses may extend or override this method.
		@param obj: The object in question.
		@type obj: L{NVDAObjects.NVDAObject}
		"""
		return obj.role not in self.APPLICATION_ROLES and obj.isFocusable and obj.role!=controlTypes.Role.EMBEDDEDOBJECT

	def script_activateLongDesc(self,gesture):
		info=self.makeTextInfo(textInfos.POSITION_CARET)
		info.expand("character")
		for field in reversed(info.getTextWithFields()):
			if isinstance(field,textInfos.FieldCommand) and field.command=="controlStart":
				states=field.field.get('states')
				if states and controlTypes.State.HASLONGDESC in states:
					self._activateLongDesc(field.field)
					break
		else:
			# Translators: the message presented when the activateLongDescription script cannot locate a long description to activate.
			ui.message(_("No long description"))
	# Translators: the description for the activateLongDescription script on browseMode documents.
	script_activateLongDesc.__doc__=_("Shows the long description at this position if one is found.")

	def event_caretMovementFailed(self, obj, nextHandler, gesture=None):
		if not self.passThrough or not gesture or not config.conf["virtualBuffers"]["autoPassThroughOnCaretMove"]:
			return nextHandler()
		if gesture.mainKeyName in ("home", "end"):
			# Home, end, control+home and control+end should not disable pass through.
			return nextHandler()
		script = self.getScript(gesture)
		if not script:
			return nextHandler()

		# We've hit the edge of the focused control.
		# Therefore, move the virtual caret to the same edge of the field.
		info = self.makeTextInfo(textInfos.POSITION_CARET)
		info.expand(textInfos.UNIT_CONTROLFIELD)
		if gesture.mainKeyName in ("leftArrow", "upArrow", "pageUp"):
			info.collapse()
		else:
			info.collapse(end=True)
			info.move(textInfos.UNIT_CHARACTER, -1)
		info.updateCaret()

		scriptHandler.queueScript(script, gesture)

	currentExpandedControl=None #: an NVDAObject representing the control that has just been expanded with the collapseOrExpandControl script.

	def script_collapseOrExpandControl(self, gesture: inputCore.InputGesture):
		if not config.conf["virtualBuffers"]["autoFocusFocusableElements"]:
			self._focusLastFocusableObject()
			# Give the application time to focus the control.
			core.callLater(100, self._collapseOrExpandControl_scriptHelper, gesture)
		else:
			self._collapseOrExpandControl_scriptHelper(gesture)

	def _collapseOrExpandControl_scriptHelper(self, gesture: inputCore.InputGesture):
		oldFocus = api.getFocusObject()
		oldFocusStates = oldFocus.states
		gesture.send()
		if controlTypes.State.COLLAPSED in oldFocusStates:
			self.passThrough = True
			# When a control (such as a combo box) is expanded, we expect that its descendants will be classed as being outside the browseMode document.
			# We save off the expanded control so that the next focus event within the browseMode document can see if it is for the control,
			# and if so, it disables passthrough, as the control has obviously been collapsed again.
			self.currentExpandedControl=oldFocus
		elif not self.disableAutoPassThrough:
			self.passThrough = False
		reportPassThrough(self)

	def _tabOverride(self, direction):
		"""Override the tab order if the virtual  caret is not within the currently focused node.
		This is done because many nodes are not focusable and it is thus possible for the virtual caret to be unsynchronised with the focus.
		In this case, we want tab/shift+tab to move to the next/previous focusable node relative to the virtual caret.
		If the virtual caret is within the focused node, the tab/shift+tab key should be passed through to allow normal tab order navigation.
		Note that this method does not pass the key through itself if it is not overridden. This should be done by the calling script if C{False} is returned.
		@param direction: The direction in which to move.
		@type direction: str
		@return: C{True} if the tab order was overridden, C{False} if not.
		@rtype: bool
		"""
		if self._lastCaretMoveWasFocus:
			# #5227: If the caret was last moved due to a focus change, don't override tab.
			# This ensures that tabbing behaves as expected after tabbing hits an iframe document.
			return False
		focus = api.getFocusObject()
		try:
			focusInfo = self.makeTextInfo(focus)
<<<<<<< HEAD
		except:
=======
		except:  # noqa: E722
>>>>>>> 86f79e6b
			return False
		# We only want to override the tab order if the caret is not within the focused node.
		caretInfo=self.makeTextInfo(textInfos.POSITION_CARET)
		#Only check that the caret is within the focus for things that ar not documents
		#As for documents we should always override
		if focus.role!=controlTypes.Role.DOCUMENT or controlTypes.State.EDITABLE in focus.states:
			# Expand to one character, as isOverlapping() doesn't yield the desired results with collapsed ranges.
			caretInfo.expand(textInfos.UNIT_CHARACTER)
			if focusInfo.isOverlapping(caretInfo):
				return False
		# If we reach here, we do want to override tab/shift+tab if possible.
		# Find the next/previous focusable node.
		try:
			item = next(self._iterNodesByType("focusable", direction, caretInfo))
		except StopIteration:
			return False
		obj=item.obj
		newInfo=item.textInfo
		if obj == api.getFocusObject():
			# This node is already focused, so we need to move to and speak this node here.
			newCaret = newInfo.copy()
			newCaret.collapse()
			self._set_selection(newCaret, reason=OutputReason.FOCUS)
			if self.passThrough:
				obj.event_gainFocus()
			else:
				speech.speakTextInfo(newInfo, reason=OutputReason.FOCUS)
		else:
			# This node doesn't have the focus, so just set focus to it. The gainFocus event will handle the rest.
			obj.setFocus()
		return True

	def script_tab(self, gesture):
		if not self._tabOverride("next"):
			gesture.send()

	def script_shiftTab(self, gesture):
		if not self._tabOverride("previous"):
			gesture.send()

	def event_focusEntered(self,obj,nextHandler):
		if obj==self.rootNVDAObject:
			self._enteringFromOutside = True
		# Even if passThrough is enabled, we still completely drop focusEntered events here. 
		# In order to get them back when passThrough is enabled, we replay them with the _replayFocusEnteredEvents method in event_gainFocus.
		# The reason for this is to ensure that focusEntered events are delayed until a focus event has had a chance to disable passthrough mode.
		# As in this case we would  not want them.

	def _shouldIgnoreFocus(self, obj):
		"""Determines whether focus on a given object should be ignored.
		@param obj: The object in question.
		@type obj: L{NVDAObjects.NVDAObject}
		@return: C{True} if focus on L{obj} should be ignored, C{False} otherwise.
		@rtype: bool
		"""
		return False

	def _postGainFocus(self, obj):
		"""Executed after a gainFocus within the browseMode document.
		This will not be executed if L{event_gainFocus} determined that it should abort and call nextHandler.
		@param obj: The object that gained focus.
		@type obj: L{NVDAObjects.NVDAObject}
		"""

	def _replayFocusEnteredEvents(self):
		# We blocked the focusEntered events because we were in browse mode,
		# but now that we've switched to focus mode, we need to fire them.
		for parent in api.getFocusAncestors()[api.getFocusDifferenceLevel():]:
			try:
				parent.event_focusEntered()
<<<<<<< HEAD
			except:
=======
			except:  # noqa: E722
>>>>>>> 86f79e6b
				log.exception("Error executing focusEntered event: %s" % parent)

	def event_gainFocus(self, obj, nextHandler):
		enteringFromOutside=self._enteringFromOutside
		self._enteringFromOutside=False
		if not self.isReady:
			if self.passThrough:
				self._replayFocusEnteredEvents()
				nextHandler()
			return
		# If a control has been expanded by the collapseOrExpandControl script, and this focus event is for it,
		# disable passThrough and report the control, as the control has obviously been collapsed again.
		# Note that whether or not this focus event was for that control, the last expanded control is forgotten, so that only the next focus event for the browseMode document can handle the collapsed control.
		lastExpandedControl=self.currentExpandedControl
		self.currentExpandedControl=None
		if self.passThrough and obj==lastExpandedControl:
			self.passThrough=False
			reportPassThrough(self)
			nextHandler()
			return
		if enteringFromOutside and not self.passThrough and self._lastFocusObj==obj:
			# We're entering the document from outside (not returning from an inside object/application; #3145)
			# and this was the last non-root node with focus, so ignore this focus event.
			# Otherwise, if the user switches away and back to this document, the cursor will jump to this node.
			# This is not ideal if the user was positioned over a node which cannot receive focus.
			return
		if obj==self.rootNVDAObject:
			if self.passThrough:
				self._replayFocusEnteredEvents()
				return nextHandler()
			return 
		if not self.passThrough and self._shouldIgnoreFocus(obj):
			return

		# If the previous focus object was removed, we might hit a false positive for overlap detection.
		# Track the previous focus target so that we can account for this scenario.
		previousFocusObjIsDefunct = False
		if self._lastFocusObj:
			try:
				states = self._lastFocusObj.states
				previousFocusObjIsDefunct = controlTypes.State.DEFUNCT in states
			except Exception:
				log.debugWarning(
					"Error fetching states when checking for defunct object. Treating object as defunct anyway.",
					exc_info=True
				)
				previousFocusObjIsDefunct = True

		self._lastFocusObj=obj

		try:
			focusInfo = self.makeTextInfo(obj)
<<<<<<< HEAD
		except:
=======
		except:  # noqa: E722
>>>>>>> 86f79e6b
			# This object is not in the treeInterceptor, even though it resides beneath the document.
			# Automatic pass through should be enabled in certain circumstances where this occurs.
			if not self.passThrough and self.shouldPassThrough(obj, reason=OutputReason.FOCUS):
				self.passThrough=True
				reportPassThrough(self)
				self._replayFocusEnteredEvents()
			return nextHandler()

		# Save off and clear any previous object that was focused by NVDA
		# and waiting on a focus event.
		objPendingFocusBeforeActivate = self._objPendingFocusBeforeActivate
		self._objPendingFocusBeforeActivate = None

		# We do not want to speak the new focus and update the caret if...
		if not self._hadFirstGainFocus or previousFocusObjIsDefunct:
			# still initializing  or the old focus is dead.
			isOverlapping = False
		elif config.conf["virtualBuffers"]["autoFocusFocusableElements"]:
			# if this focus event was caused by NVDA setting the focus itself
			# Due to auto focus focusable elements option being enabled,
			# And we detect that the caret was already positioned within the focus.
			# Note that this is not the default and may be removed in future.
			caretInfo = self.makeTextInfo(textInfos.POSITION_CARET)
			# Expand to one character, as isOverlapping() doesn't treat, for example, (4,4) and (4,5) as overlapping.
			caretInfo.expand(textInfos.UNIT_CHARACTER)
			isOverlapping = focusInfo.isOverlapping(caretInfo)
		else:
			# if this focus event was caused by NVDA setting the focus itself
			# due to activation or applications key etc.
			isOverlapping = (obj == objPendingFocusBeforeActivate)

		if not isOverlapping:
			# The virtual caret is not within the focus node.
			oldPassThrough=self.passThrough
			passThrough = self.shouldPassThrough(obj, reason=OutputReason.FOCUS)
			if not oldPassThrough and (passThrough or sayAll.SayAllHandler.isRunning()):
				# If pass-through is disabled, cancel speech, as a focus change should cause page reading to stop.
				# This must be done before auto-pass-through occurs, as we want to stop page reading even if pass-through will be automatically enabled by this focus change.
				speech.cancelSpeech()
			self.passThrough=passThrough
			if not self.passThrough:
				# We read the info from the browseMode document  instead of the control itself.
				speech.speakTextInfo(focusInfo, reason=OutputReason.FOCUS)
				# However, we still want to update the speech property cache so that property changes will be spoken properly.
				speech.speakObject(obj, controlTypes.OutputReason.ONLYCACHE)
				# As we do not call nextHandler which would trigger the vision framework to handle gain focus,
				# we need to call it manually here.
				vision.handler.handleGainFocus(obj)
			else:
				# Although we are going to speak the object rather than textInfo content, we still need to silently speak the textInfo content so that the textInfo speech cache is updated correctly.
				# Not doing this would cause  later browseMode speaking to either not speak controlFields it had entered, or speak controlField exits after having already exited.
				# See #7435 for a discussion on this.
				speech.speakTextInfo(focusInfo, reason=OutputReason.ONLYCACHE)
				self._replayFocusEnteredEvents()
				nextHandler()
			focusInfo.collapse()
			if self._focusEventMustUpdateCaretPosition:
				self._set_selection(focusInfo, reason=OutputReason.FOCUS)
		else:
			# The virtual caret was already at the focused node.
			if not self.passThrough:
				# This focus change was caused by a virtual caret movement, so don't speak the focused node to avoid double speaking.
				# However, we still want to update the speech property cache so that property changes will be spoken properly.
				speech.speakObject(obj, OutputReason.ONLYCACHE)
				if config.conf["virtualBuffers"]["autoFocusFocusableElements"]:
					# As we do not call nextHandler which would trigger the vision framework to handle gain focus,
					# we need to call it manually here.
					# Note: this is usually called after the caret movement.
					vision.handler.handleGainFocus(obj)
				elif (
					objPendingFocusBeforeActivate
					and obj == objPendingFocusBeforeActivate
					and obj is not objPendingFocusBeforeActivate
				):
					# With auto focus focusable elements disabled, when the user activates
					# an element (e.g. by pressing enter) or presses a key which we pass
					# through (e.g. control+enter), we call _focusLastFocusableObject.
					# However, the activation/key press might cause a property change
					# before we get the focus event, so NVDA's normal reporting of
					# changes to the focus won't pick it up.
					# The speech property cache on _objPendingFocusBeforeActivate reflects
					# the properties before the activation/key, so use that to speak any
					# changes.
					speech.speakObject(
						objPendingFocusBeforeActivate,
						OutputReason.CHANGE
					)
			else:
				self._replayFocusEnteredEvents()
				return nextHandler()

		self._postGainFocus(obj)

	event_gainFocus.ignoreIsReady=True

	def _handleScrollTo(
			self,
			obj: Union[NVDAObject, textInfos.TextInfo],
	) -> bool:
		"""Handle scrolling the browseMode document to a given object in response to an event.
		Subclasses should call this from an event which indicates that the document has scrolled.
		@postcondition: The virtual caret is moved to L{obj} and the buffer content for L{obj} is reported.
		@param obj: The object to which the document should scroll.
		@return: C{True} if the document was scrolled, C{False} if not.
		@note: If C{False} is returned, calling events should probably call their nextHandler.
		"""
		if self.programmaticScrollMayFireEvent and self._lastProgrammaticScrollTime and time.time() - self._lastProgrammaticScrollTime < 0.4:
			# This event was probably caused by this browseMode document's call to scrollIntoView().
			# Therefore, ignore it. Otherwise, the cursor may bounce back to the scroll point.
			# However, pretend we handled it, as we don't want it to be passed on to the object either.
			return True

		if isinstance(obj, NVDAObject):
			try:
				scrollInfo = self.makeTextInfo(obj)
			except (NotImplementedError, RuntimeError):
				return False
		elif isinstance(obj, textInfos.TextInfo):
			scrollInfo = obj.copy()
		else:
			raise ValueError(f"{obj} is not a supported type")

		#We only want to update the caret and speak the field if we're not in the same one as before
		caretInfo=self.makeTextInfo(textInfos.POSITION_CARET)
		# Expand to one character, as isOverlapping() doesn't treat, for example, (4,4) and (4,5) as overlapping.
		caretInfo.expand(textInfos.UNIT_CHARACTER)
		if not scrollInfo.isOverlapping(caretInfo):
			if scrollInfo.isCollapsed:
				scrollInfo.expand(textInfos.UNIT_LINE)
			speech.speakTextInfo(scrollInfo, reason=OutputReason.CARET)
			scrollInfo.collapse()
			self.selection = scrollInfo
			return True

		return False

	def _isNVDAObjectInApplication_noWalk(self, obj):
		"""Determine whether a given object is within an application without walking ancestors.
		The base implementation simply checks whether the object has an application role.
		Subclasses can override this if they can provide a definite answer without needing to walk.
		For example, for virtual buffers, if the object is in the buffer,
		it definitely isn't in an application.
		L{_isNVDAObjectInApplication} calls this and walks to the next ancestor if C{None} is returned.
		@return: C{True} if definitely in an application,
			C{False} if definitely not in an application,
			C{None} if this can't be determined without walking ancestors.
		"""
		if (
			# roles such as application and dialog should be treated as being within a "application" and therefore outside of the browseMode document. 
			obj.role in self.APPLICATION_ROLES 
			# Anything other than an editable text box inside a combo box should be
			# treated as being outside a browseMode document.
			or (
				obj.role != controlTypes.Role.EDITABLETEXT and obj.container
				and obj.container.role == controlTypes.Role.COMBOBOX
			)
		):
			return True
		return None

	def _isNVDAObjectInApplication(self, obj):
		"""Determine whether a given object is within an application.
		The object is considered to be within an application if it or one of its ancestors has an application role.
		This should only be called on objects beneath the treeInterceptor's root NVDAObject.
		@param obj: The object in question.
		@type obj: L{NVDAObjects.NVDAObject}
		@return: C{True} if L{obj} is within an application, C{False} otherwise.
		@rtype: bool
		"""
		# We cache the result for each object we walk.
		# There can be browse mode documents within other documents and the result might be different between these,
		# so the cache must be maintained on the TreeInterceptor rather than the object itself.
		try:
			cache = self._isInAppCache
		except AttributeError:
			# Create this lazily, as this method isn't used by all browse mode implementations.
			cache = self._isInAppCache = weakref.WeakKeyDictionary()
		objs = []
		def doResult(result):
			# Cache this on descendants we've walked over.
			for obj in objs:
				cache[obj] = result
			return result

		while obj and obj != self.rootNVDAObject:
			inApp = cache.get(obj)
			if inApp is not None:
				# We found a cached result.
				return doResult(inApp)
			objs.append(obj)
			inApp = self._isNVDAObjectInApplication_noWalk(obj)
			if inApp is not None:
				return doResult(inApp)
			# We must walk ancestors.
			# Cache container.
			container = obj.container
			obj.container = container
			obj = container
		return doResult(False)

	documentConstantIdentifier: Optional[str]
	""" Typing information for auto-property: _get_documentConstantIdentifier"""

	# Mark documentConstantIdentifier property for caching during the current core cycle
	_cache_documentConstantIdentifier = True

	def _get_documentConstantIdentifier(self) -> Optional[str]:
		"""Get the constant identifier for this document.
		This identifier should uniquely identify all instances (not just one instance) of a document for at least the current session of the hosting application.
		Generally, the document URL should be used.
		Although the name of this property suggests that the identifier will be constant,
		With the introduction of SPAs (single page apps) the URL of a page may dynamically change over time.
		this property should reflect the most up to date URL.
		@return: The constant identifier for this document, C{None} if there is none.
		"""
		return None

	def _get_shouldRememberCaretPositionAcrossLoads(self):
		"""Specifies whether the position of the caret should be remembered when this document is loaded again.
		This is useful when the browser remembers the scroll position for the document,
		but does not communicate this information via APIs.
		The remembered caret position is associated with this document using L{documentConstantIdentifier}.
		@return: C{True} if the caret position should be remembered, C{False} if not.
		@rtype: bool
		"""
		docConstId = self._lastCachedDocumentConstantIdentifier
		# Return True if the URL indicates that this is probably a web browser document.
		# We do this check because we don't want to remember caret positions for email messages, etc.
		if isinstance(docConstId, str):
			protocols=("http", "https", "ftp", "ftps", "file")
			protocol=docConstId.split("://", 1)[0]
			return protocol in protocols
		return False


	def _getInitialCaretPos(self):
		"""Retrieve the initial position of the caret after the buffer has been loaded.
		This position, if any, will be passed to L{makeTextInfo}.
		Subclasses should extend this method.
		@return: The initial position of the caret, C{None} if there isn't one.
		@rtype: TextInfo position
		"""
		if self.shouldRememberCaretPositionAcrossLoads:
			docID = self._lastCachedDocumentConstantIdentifier
			try:
				caretPos = self.rootNVDAObject.appModule._browseModeRememberedCaretPositions[docID]
			except KeyError:
				log.debug(f"No saved caret position for {docID}")
				return None
			log.debug(f"Found saved caret pos {caretPos} for document {docID}")
			return caretPos
		return None

	def getEnclosingContainerRange(self, textRange):
		textRange = textRange.copy()
		textRange.collapse()
		try:
			item = next(self._iterNodesByType("container", "up", textRange))
		except (NotImplementedError,StopIteration):
			try:
				item = next(self._iterNodesByType("landmark", "up", textRange))
			except (NotImplementedError,StopIteration):
				return
		return item.textInfo

	def script_moveToStartOfContainer(self,gesture):
		info=self.makeTextInfo(textInfos.POSITION_CARET)
		info.expand(textInfos.UNIT_CHARACTER)
		container=self.getEnclosingContainerRange(info)
		if not container:
			# Translators: Reported when the user attempts to move to the start or end of a container
			# (list, table, etc.) but there is no container. 
			ui.message(_("Not in a container"))
			return
		container.collapse()
		self._set_selection(container, reason=OutputReason.QUICKNAV)
		if not willSayAllResume(gesture):
			container.expand(textInfos.UNIT_LINE)
			speech.speakTextInfo(container, reason=OutputReason.FOCUS)
	script_moveToStartOfContainer.resumeSayAllMode = sayAll.CURSOR.CARET
	# Translators: Description for the Move to start of container command in browse mode. 
	script_moveToStartOfContainer.__doc__=_("Moves to the start of the container element, such as a list or table")

	def script_movePastEndOfContainer(self,gesture):
		info=self.makeTextInfo(textInfos.POSITION_CARET)
		info.expand(textInfos.UNIT_CHARACTER)
		container=self.getEnclosingContainerRange(info)
		if not container:
			# Translators: Reported when the user attempts to move to the start or end of a container
			# (list, table, etc.) but there is no container. 
			ui.message(_("Not in a container"))
			return
		container.collapse(end=True)
		docEnd=container.obj.makeTextInfo(textInfos.POSITION_LAST)
		if container.compareEndPoints(docEnd,"endToEnd")>=0:
			container=docEnd
			# Translators: a message reported when:
			# Review cursor is at the bottom line of the current navigator object.
			# Landing at the end of a browse mode document when trying to jump to the end of the current container. 
			ui.message(_("Bottom"))
		self._set_selection(container, reason=OutputReason.QUICKNAV)
		if not willSayAllResume(gesture):
			container.expand(textInfos.UNIT_LINE)
			speech.speakTextInfo(container, reason=OutputReason.FOCUS)
	script_movePastEndOfContainer.resumeSayAllMode = sayAll.CURSOR.CARET
	# Translators: Description for the Move past end of container command in browse mode. 
	script_movePastEndOfContainer.__doc__=_("Moves past the end  of the container element, such as a list or table")

	NOT_LINK_BLOCK_MIN_LEN = 30
	def _isSuitableNotLinkBlock(self, textRange):
		return len(textRange.text) >= self.NOT_LINK_BLOCK_MIN_LEN

	def _iterNotLinkBlock(self, direction="next", pos=None):
		links = self._iterNodesByType("link", direction=direction, pos=pos)
		# We want to compare each link against the next link.
		item1 = next(links, None)
		if item1 is None:
			return
		for item2 in links:
			# If the distance between the links is small, this is probably just a piece of non-link text within a block of links; e.g. an inactive link of a nav bar.
			if direction=="previous":
				textRange=item1.textInfo.copy()
				textRange.collapse()
				textRange.setEndPoint(item2.textInfo,"startToEnd")
			else:
				textRange=item2.textInfo.copy()
				textRange.collapse()
				textRange.setEndPoint(item1.textInfo,"startToEnd")
			if self._isSuitableNotLinkBlock(textRange):
				yield TextInfoQuickNavItem("notLinkBlock", self, textRange)
			item1=item2

	STYLE_ATTRIBUTES = frozenset([
		"background-color",
		"color",
		"font-family",
		"font-size",
		"bold",
		"italic",
		"marked",
		"strikethrough",
		"text-line-through-style",
		"underline",
		"text-underline-style",
	])

	def _extractStyles(
			self,
			info: textInfos.TextInfo,
	) -> "textInfos.TextInfo.TextWithFieldsT":
		"""
			This function calls TextInfo.getTextWithFields(), and then processes fields in the following way:
			1. Highlighted (marked) text is currently reported as Role.MARKED_CONTENT, and not formatChange.
			For ease of further handling we create a new boolean format field "marked"
			and set its value according to presence of Role.MARKED_CONTENT.
			2. Then we drop all control fields, leaving only formatChange fields and text.
			@raise RuntimeError: found unknown command in getTextWithFields()
		"""
		from NVDAObjects.UIA.wordDocument import WordBrowseModeDocument
		from NVDAObjects.window.winword import WordDocumentTreeInterceptor
		microsoftWordMode: bool = isinstance(self, (WordBrowseModeDocument, WordDocumentTreeInterceptor))
		stack: list[textInfos.FormatField] = [{}]
		result: "textInfos.TextInfo.TextWithFieldsT" = []
		reportFormattingOptions = (
			"reportFontName",
			"reportFontSize",
			"reportFontAttributes",
			"reportSuperscriptsAndSubscripts",
			"reportHighlight",
			"reportColor",
			"reportStyle",
			"reportLinks",
		)
		formatConfig = dict()
		for i in config.conf["documentFormatting"]:
			formatConfig[i] = i in reportFormattingOptions

		fields = info.getTextWithFields(formatConfig)
		for field in fields:
			if isinstance(field, textInfos.FieldCommand):
				if field.command == "controlStart":
					style = {**stack[-1]}
					role = field.field.get("role")
					if role == controlTypes.Role.MARKED_CONTENT:
						style["marked"] = True
					elif role == controlTypes.Role.LINK and microsoftWordMode:
						# Due to #16196 and #11427, ignoring color of links in MSWord, since it is reported incorrectly.
						style["color"] = "MSWordLinkColor"
					stack.append(style)
				elif field.command == "controlEnd":
					del stack[-1]
				elif field.command == "formatChange":
					field.field = {
						k: v
						for k, v in {**field.field, **stack[-1]}.items()
						if k in self.STYLE_ATTRIBUTES
					}
					result.append(field)
				else:
					raise RuntimeError("Unrecognized command in the field")
			elif isinstance(field, str):
				result.append(field)
			else:
				raise RuntimeError("Unrecognized field in TextInfo.getTextWithFields()")
		return result

	def _mergeIdenticalStyles(
			self,
			sequence: "textInfos.TextInfo.TextWithFieldsT",
	) -> "textInfos.TextInfo.TextWithFieldsT":
		"""
		This function is used to postprocess styles output of _extractStyles function.
		Raw output of _extractStyles function might contain identical styles,
		since textInfos might contain formatChange fields for other reasons
		rather than style change.
		This function removes redundant formatChange fields and merges str items as appropriate.
		"""
		currentStyle = None
		redundantIndices = set()
		for i, item in enumerate(sequence):
			if i == 0:
				currentStyle = item
			elif isinstance(item, textInfos.FieldCommand):
				if item.field == currentStyle.field:
					redundantIndices.add(i)
				currentStyle = item
		sequence = [item for i, item in enumerate(sequence) if i not in redundantIndices]
		# Now merging adjacent strings
		result = []
		for k, g in itertools.groupby(sequence, key=type):
			if k == str:
				result.append("".join(g))
			else:
				result.extend(list(g))
		return result
	
	def _expandStyle(
			self,
			textRange: textInfos.TextInfo,
			style: dict,
			direction: documentBase._Movement,
	):
		"""
		Given textRange in given style, this function expands textRange
		in the desired direction as long as all text still belongs to the same style.
		This function can expand textInfos across paragraphs.
		"""
		resultInfo = textRange.copy()
		paragraphInfo = textRange.copy()
		paragraphInfo.collapse()
		paragraphInfo.expand(textInfos.UNIT_PARAGRAPH)
		compareResult = textRange.compareEndPoints(
			paragraphInfo,
			"endToEnd" if direction == documentBase._Movement.NEXT else "startToStart"
		)
		if compareResult != 0:
			# initial text range is not even touching end of paragraph in the desired direction,
			# so no need to expand, since style ends within the same paragraph.
			return textRange
		MAX_ITER_LIMIT = 1000
		for __ in range(MAX_ITER_LIMIT):
			if not self._moveToNextParagraph(paragraphInfo, direction):
				break
			styles = self._mergeIdenticalStyles(self._extractStyles(paragraphInfo))
			if direction == documentBase._Movement.NEXT:
				iteration = range(len(styles))
			else:
				iteration = range(len(styles) - 1, -1, -1)
			for i in iteration:
				if isinstance(styles[i], str):
					continue
				if styles[i].field != style.field:
					# We found the end of current style
					startIndex = sum(len(s) for s in styles[:i] if isinstance(s, str))
					endIndex = startIndex + len(styles[i + 1])
					if direction == documentBase._Movement.NEXT:
						startInfo = paragraphInfo.moveToCodepointOffset(startIndex)
						resultInfo.setEndPoint(startInfo, which="endToEnd")
					else:
						endInfo = paragraphInfo.moveToCodepointOffset(endIndex)
						resultInfo.setEndPoint(endInfo, which="startToStart")
					return resultInfo
			else:
				resultInfo.setEndPoint(
					paragraphInfo,
					which="endToEnd" if direction == documentBase._Movement.NEXT else "startToStart",
				)
		return resultInfo
	
	def _moveToNextParagraph(
			self,
			paragraph: textInfos.TextInfo,
			direction: documentBase._Movement,
	) -> bool:
		from appModules.kindle import BookPageViewTreeInterceptor
		if isinstance(paragraph._obj(), BookPageViewTreeInterceptor):
			raise NotImplementedError("Kindle textInfo implementation is broken and doesn't support this - #16570")
		oldParagraph = paragraph.copy()
		if direction == documentBase._Movement.NEXT:
			try:
				paragraph.collapse(end=True)
			except RuntimeError:
				# Microsoft Word raises RuntimeError when collapsing textInfo to the last character of the document.
				return False
		else:
			paragraph.collapse(end=False)
			result = paragraph.move(textInfos.UNIT_CHARACTER, -1)
			if result == 0:
				return False
		paragraph.expand(textInfos.UNIT_PARAGRAPH)
		if paragraph.isCollapsed:
			return False
		if (
			direction == documentBase._Movement.NEXT
			and paragraph.compareEndPoints(oldParagraph, "startToStart") <= 0
		):
			# Sometimes in Microsoft word it just selects the same last paragraph repeatedly
			return False
		return True

	def _iterTextStyle(
			self,
			kind: str,
			direction: documentBase._Movement = documentBase._Movement.NEXT,
			pos: textInfos.TextInfo | None = None
	) -> Generator[TextInfoQuickNavItem, None, None]:
		if direction not in [
			documentBase._Movement.NEXT,
			documentBase._Movement.PREVIOUS,
		]:
			raise RuntimeError(f"direction must be either next or previous; got {direction}")
		sameStyle = kind == "sameStyle"

		initialTextInfo = pos.copy()
		initialTextInfo.collapse()
		if direction == documentBase._Movement.PREVIOUS:
			# If going backwards, need to include character at the cursor.
			if 0 == initialTextInfo.move(textInfos.UNIT_CHARACTER, 1, endPoint="end"):
				return
		paragraph = initialTextInfo.copy()
		tmpInfo = initialTextInfo.copy()
		tmpInfo.expand(textInfos.UNIT_PARAGRAPH)
		paragraph.setEndPoint(
			tmpInfo,
			which="endToEnd" if direction == documentBase._Movement.NEXT else "startToStart",
		)
		# At this point paragraphInfo represents incomplete paragraph:
		# if direction == "next", it spans from cursor to the end of current paragraph
		# if direction == "previous" then it spans from the beginning of current paragraph until cursor+1
		# For all following iterations paragraph will represent a complete paragraph.
		styles = self._mergeIdenticalStyles(self._extractStyles(paragraph))
		if len(styles) < 2:
			return
		initialStyle = styles[0 if direction == documentBase._Movement.NEXT else -2]
		# Creating currentTextInfo - text written in initialStyle in this paragraph.
		currentTextInfo = initialTextInfo.copy()
		if direction == documentBase._Movement.NEXT:
			endInfo = paragraph.moveToCodepointOffset(len(styles[1]))
			currentTextInfo.setEndPoint(endInfo, "endToEnd")
		else:
			startInfo = paragraph.moveToCodepointOffset(len(paragraph.text) - len(styles[-1]))
			currentTextInfo.setEndPoint(startInfo, "startToStart")
		# Now expand it to other paragraph in desired direction if applicable.
		currentTextInfo = self._expandStyle(currentTextInfo, initialStyle, direction)
		# At this point currentTextInfo represents textInfo written in the same style; may span across paragraphs
		# We collapse it in the desired direction
		try:
			currentTextInfo.collapse(end=direction == documentBase._Movement.NEXT)
		except RuntimeError:
			# Microsoft Word raises RuntimeError when collapsing textInfo to the last character of the document.
			return
		# And now compute incomplete paragraph spanning from relevant end of currentTextInfo
		# until the end/beginning of the paragraph.
		paragraph = currentTextInfo.copy()
		tmpInfo = currentTextInfo.copy()
		tmpInfo.expand(textInfos.UNIT_PARAGRAPH)
		if tmpInfo.isCollapsed:
			return
		else:
			paragraph.setEndPoint(
				tmpInfo,
				which="endToEnd" if direction == documentBase._Movement.NEXT else "startToStart",
			)

		MAX_ITER_LIMIT = 1000
		for __ in range(MAX_ITER_LIMIT):
			if not paragraph.isCollapsed:
				styles = self._mergeIdenticalStyles(self._extractStyles(paragraph))
				iterationRange = (
					range(len(styles))
					if direction == documentBase._Movement.NEXT
					else range(len(styles) - 1, -1, -1)
				)
				for i in iterationRange:
					if not isinstance(styles[i], textInfos.FieldCommand):
						continue
					if (styles[i].field == initialStyle.field) == sameStyle:
						# Found text that matches desired style!
						startIndex = sum([
							len(s)
							for s in styles[:i]
							if isinstance(s, str)
						])
						endIndex = startIndex + len(styles[i + 1])
						startInfo = paragraph.moveToCodepointOffset(startIndex)
						endInfo = paragraph.moveToCodepointOffset(endIndex)
						textRange = startInfo.copy()
						textRange.setEndPoint(endInfo, "endToEnd")
						needToExpand = (
							(
								direction == documentBase._Movement.NEXT
								and paragraph.compareEndPoints(textRange, "endToEnd") == 0
							)
							or (
								direction == documentBase._Movement.PREVIOUS
								and paragraph.compareEndPoints(textRange, "startToStart") == 0
							)
						)
						if needToExpand:
							textRange = self._expandStyle(textRange, styles[i], direction)
						yield TextInfoQuickNavItem(kind, self, textRange, OutputReason.CARET)
			if not self._moveToNextParagraph(paragraph, direction):
				return

	__gestures={
		"kb:alt+upArrow": "collapseOrExpandControl",
		"kb:alt+downArrow": "collapseOrExpandControl",
		"kb:tab": "tab",
		"kb:shift+tab": "shiftTab",
		"kb:shift+,": "moveToStartOfContainer",
		"kb:,": "movePastEndOfContainer",
	}

	@script(
		description=_(
			# Translators: the description for the toggleScreenLayout script.
			"Toggles on and off if the screen layout is preserved while rendering the document content"
		),
		gesture="kb:NVDA+v",
	)
	def script_toggleScreenLayout(self, gesture):
		# Translators: The message reported for not supported toggling of screen layout
		ui.message(_("Not supported in this document."))

	def updateAppSelection(self):
		"""Update the native selection in the application to match the browse mode selection in NVDA."""
		raise NotImplementedError

	def clearAppSelection(self):
		"""Clear the native selection in the application."""
		raise NotImplementedError

	@script(
		gesture="kb:NVDA+shift+f10",
		# Translators: input help message for toggle native selection command
		description=_("Toggles native selection mode on and off"),
	)
	def script_toggleNativeAppSelectionMode(self, gesture: inputCore.InputGesture):
		if not self._nativeAppSelectionModeSupported:
			if not self._nativeAppSelectionMode:
				# Translators: the message when native selection mode is not available in this browse mode document.
				ui.message(_("Native selection mode unsupported in this browse mode document"))
			else:
				# Translators: the message when native selection mode cannot be turned off in this browse mode document.
				ui.message(_("Native selection mode cannot be turned off in this browse mode document"))
			return
		nativeAppSelectionModeOn = not self._nativeAppSelectionMode
		if nativeAppSelectionModeOn:
			try:
				self.updateAppSelection()
			except NotImplementedError:
				log.debugWarning("updateAppSelection failed", exc_info=True)
				# Translators: the message when native selection mode is not available in this browse mode document.
				ui.message(_("Native selection mode unsupported in this document"))
				return
			self._nativeAppSelectionMode = True
			# Translators: reported when native selection mode is toggled on.
			ui.message(_("Native app selection mode enabled"))
		else:
			try:
				self.clearAppSelection()
			except NotImplementedError:
				log.debugWarning("clearAppSelection failed", exc_info=True)
			self._nativeAppSelectionMode = False
			# Translators: reported when native selection mode is toggled off.
			ui.message(_("Native app selection mode disabled"))

	MAX_ITERATIONS_FOR_SIMILAR_PARAGRAPH = 100_000

	def _iterSimilarParagraph(
			self,
			kind: str,
			paragraphFunction: Callable[[textInfos.TextInfo], Optional[Any]],
			desiredValue: Optional[Any],
			direction: _Movement,
			pos: textInfos.TextInfo,
	) -> Generator[TextInfoQuickNavItem, None, None]:
		if direction not in [_Movement.NEXT, _Movement.PREVIOUS]:
			raise RuntimeError
		info = pos.copy()
		info.collapse()
		info.expand(textInfos.UNIT_PARAGRAPH)
		if desiredValue is None:
			desiredValue = paragraphFunction(info)
		for i in range(self.MAX_ITERATIONS_FOR_SIMILAR_PARAGRAPH):
			# move by one paragraph in the desired direction
			if not self._moveToNextParagraph(info, direction):
				return
			value = paragraphFunction(info)
			if value == desiredValue:
				yield TextInfoQuickNavItem(kind, self, info.copy(), outputReason=OutputReason.CARET)<|MERGE_RESOLUTION|>--- conflicted
+++ resolved
@@ -11,11 +11,7 @@
 	Union,
 	cast,
 )
-<<<<<<< HEAD
-from collections.abc import Generator
-=======
 from collections.abc import Generator  # noqa: F811
->>>>>>> 86f79e6b
 import os
 import itertools
 import collections
@@ -51,10 +47,6 @@
 import speech
 from speech import sayAll
 import treeInterceptorHandler
-<<<<<<< HEAD
-import inputCore
-=======
->>>>>>> 86f79e6b
 import api
 import gui.guiHelper
 from gui.dpiScalingHelper import DpiScalingHelperMixinWithoutInit
@@ -517,11 +509,7 @@
 			) -> Generator[TextInfoQuickNavItem, None, None]:
 				return self._iterTextStyle(itemType, direction, info)
 		else:
-<<<<<<< HEAD
-			iterFactory=lambda direction,info: self._iterNodesByType(itemType,direction,info)
-=======
 			iterFactory=lambda direction,info: self._iterNodesByType(itemType,direction,info)  # noqa: E731
->>>>>>> 86f79e6b
 		info=self.selection
 		try:
 			item = next(iterFactory(direction, info))
@@ -566,11 +554,7 @@
 		scriptSuffix = itemType[0].upper() + itemType[1:]
 		scriptName = "next%s" % scriptSuffix
 		funcName = "script_%s" % scriptName
-<<<<<<< HEAD
-		script = lambda self,gesture: self._quickNavScript(gesture, itemType, "next", nextError, readUnit)
-=======
 		script = lambda self,gesture: self._quickNavScript(gesture, itemType, "next", nextError, readUnit)  # noqa: E731
->>>>>>> 86f79e6b
 		script.__doc__ = nextDoc
 		script.__name__ = funcName
 		script.resumeSayAllMode = sayAll.CURSOR.CARET
@@ -579,11 +563,7 @@
 			cls.__gestures["kb:%s" % key] = scriptName
 		scriptName = "previous%s" % scriptSuffix
 		funcName = "script_%s" % scriptName
-<<<<<<< HEAD
-		script = lambda self,gesture: self._quickNavScript(gesture, itemType, "previous", prevError, readUnit)
-=======
 		script = lambda self,gesture: self._quickNavScript(gesture, itemType, "previous", prevError, readUnit)  # noqa: E731
->>>>>>> 86f79e6b
 		script.__doc__ = prevDoc
 		script.__name__ = funcName
 		script.resumeSayAllMode = sayAll.CURSOR.CARET
@@ -1301,11 +1281,7 @@
 		# #8753: wxPython 4 returns "invalid tree item" when the tree view is empty, so use initial element if appropriate.
 		try:
 			defaultElement = self._initialElement if newElementType else self.tree.GetItemData(self.tree.GetSelection())
-<<<<<<< HEAD
-		except:
-=======
 		except:  # noqa: E722
->>>>>>> 86f79e6b
 			defaultElement = self._initialElement
 		# Clear the tree.
 		self.tree.DeleteChildren(self.treeRoot)
@@ -1370,11 +1346,7 @@
 		elif key == wx.WXK_F2:
 			item=self.tree.GetSelection()
 			if item:
-<<<<<<< HEAD
-				selectedItemType=self.tree.GetItemData(item).item
-=======
 				selectedItemType=self.tree.GetItemData(item).item  # noqa: F841
->>>>>>> 86f79e6b
 				self.tree.EditLabel(item)
 				evt.Skip()
 
@@ -1746,11 +1718,7 @@
 		focus = api.getFocusObject()
 		try:
 			focusInfo = self.makeTextInfo(focus)
-<<<<<<< HEAD
-		except:
-=======
 		except:  # noqa: E722
->>>>>>> 86f79e6b
 			return False
 		# We only want to override the tab order if the caret is not within the focused node.
 		caretInfo=self.makeTextInfo(textInfos.POSITION_CARET)
@@ -1821,11 +1789,7 @@
 		for parent in api.getFocusAncestors()[api.getFocusDifferenceLevel():]:
 			try:
 				parent.event_focusEntered()
-<<<<<<< HEAD
-			except:
-=======
 			except:  # noqa: E722
->>>>>>> 86f79e6b
 				log.exception("Error executing focusEntered event: %s" % parent)
 
 	def event_gainFocus(self, obj, nextHandler):
@@ -1878,11 +1842,7 @@
 
 		try:
 			focusInfo = self.makeTextInfo(obj)
-<<<<<<< HEAD
-		except:
-=======
 		except:  # noqa: E722
->>>>>>> 86f79e6b
 			# This object is not in the treeInterceptor, even though it resides beneath the document.
 			# Automatic pass through should be enabled in certain circumstances where this occurs.
 			if not self.passThrough and self.shouldPassThrough(obj, reason=OutputReason.FOCUS):
