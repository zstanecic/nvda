# A part of NonVisual Desktop Access (NVDA)
# This file is covered by the GNU General Public License.
# See the file COPYING for more details.
# Copyright (C) 2023 NV Access Limited, Burman's Computer and Education Ltd.

"""Main code for Tivomatic Caiku Albatross braille display driver.
Communication with display is done here. See class L{BrailleDisplayDriver}
for description of most important functions.
"""

import serial
import time

from collections import deque
from bdDetect import DeviceType, DriverRegistrar
from logHandler import log
from serial.win32 import (
	PURGE_RXABORT,
	PURGE_TXABORT,
	PURGE_RXCLEAR,
	PURGE_TXCLEAR,
	PurgeComm,
)
from threading import (
	Event,
	Lock,
)
from typing import (
	List,
	Optional,
<<<<<<< HEAD
	Tuple,
=======
>>>>>>> 86f79e6b
)

import braille
import inputCore
import ui

from . import gestures
from . import _threading

from .constants import (
	BAUD_RATE,
	READ_TIMEOUT,
	WRITE_TIMEOUT,
	SLEEP_TIMEOUT,
	MAX_INIT_RETRIES,
	RESET_COUNT,
	RESET_SLEEP,
	WRITE_QUEUE_LENGTH,
	MAX_COMBINATION_KEYS,
	CONTROL_KEY_CODES,
	LEFT_RIGHT_KEY_CODES,
	KEY_LAYOUT_MASK,
	KeyLayout,
	ESTABLISHED,
	INIT_START_BYTE,
	MAX_SETTINGS_BYTE,
	MAX_STATUS_CELLS_ALLOWED,
	START_BYTE,
	END_BYTE,
	BOTH_BYTES,
	KC_INTERVAL,
	BUS_DEVICE_DESC,
	VID_AND_PID,
)
from .gestures import _gestureMap


class BrailleDisplayDriver(braille.BrailleDisplayDriver):
	"""Communication with display.

	Most important functions:

	- L{_readHandling}; all data from display is read there
	- L{_somethingToWrite}; manages all write operations
	- L{display}; prepares data which should be displayed on braille so
	that display can show it properly
	"""

	name = "albatross"
	# Translators: Names of braille displays.
	description = _("Caiku Albatross 46/80")
	isThreadSafe = True
	supportsAutomaticDetection = True

	@classmethod
	def registerAutomaticDetection(cls, driverRegistrar: DriverRegistrar):
		driverRegistrar.addUsbDevices(DeviceType.SERIAL, {
			"VID_0403&PID_6001",  # Caiku Albatross 46/80
		})

	@classmethod
	def getManualPorts(cls):
		return braille.getSerialPorts()

	def __init__(self, port: str = "auto"):
		super().__init__()
		# Number of cells is received when initializing connection.
		self.numCells = 0
		# Used key layout
		self._keyLayout: int
		# Keep old display data, only changed content is sent.
		self._oldCells: List[int] = []
		# Set to True when filtering redundant init packets when init byte
		# received but not yet settings byte.
		self._initByteReceived = False
		# Set to True if settings byte has not been dequeued yet in
		# _handleInitPackets.
		self._waitingSettingsByte = False
		# Set to True if ctrl key combination is partially dequeued.
		self._waitingCtrlPacket = False
		# Port object
		self._dev = None
		self._baudRate: int
		# When set to True, hopefully blocks some useless write operations during
		# reconnection.
		self._disabledConnection: bool
		# Try to connect or reconnect
		self._tryToConnect = False
		self._readQueue = deque()
		self._writeQueue = deque(maxlen=WRITE_QUEUE_LENGTH)
		self._exitEvent = Event()
		# Thread for read
		self._handleRead = None
		# Display function is called indirectly manually when display is switched
		# back on or exited from internal menu. Ensuring data integrity.
		self._displayLock = Lock()
		# For proper write operations because calls may be from different threads
		self._writeLock = Lock()
		# Timer to keep connection (see L{KC_INTERVAL}).
		self._kc = None
		# When previous write was done (see L{KC_INTERVAL}).
		self._writeTime = 0.0
		self._searchPorts(port)

	def terminate(self):
		"""Destructor.
		Clear display, and close and release all resources before exit.
		"""
		try:
			if self._handleRead:
				self._exitEvent.set()
			super().terminate()
			self.numCells = 0
			if self._dev:
				if self._dev.is_open:
					self._dev.close()
				self._dev = None
			if self._kc:
				self._kc.stop()
				self._kc = None
			if self._readQueue:
				self._readQueue.clear()
			if self._writeQueue:
				self._writeQueue.clear()
			self._readQueue = None
			self._writeQueue = None
			self._handleRead = None
		except Exception:
			log.exception("Error terminating albatross driver")

	def _searchPorts(self, originalPort: str):
		"""Search ports where display can be connected.
		@param originalPort: original port name as string
		@raises: RuntimeError if no display found
		"""
		for self._baudRate in BAUD_RATE:
			for portType, portId, port, portInfo in self._getTryPorts(originalPort):
				# Block port if its vid and pid are correct but bus reported
				# device description is not "Albatross Braille Display".
				if (
					portId == VID_AND_PID
					and portInfo.get("busReportedDeviceDescription") != BUS_DEVICE_DESC
				):
					log.debug(f"port {port} blocked; port information: {portInfo}")
					continue
				# For reconnection
				self._currentPort = port
				self._tryToConnect = True
				self._readHandling()
				if self.numCells:
					# Prepare _oldCells to store last displayed content.
					while len(self._oldCells) < self.numCells:
						self._oldCells.append(0)
					self._kc = _threading.RepeatedTimer(
						KC_INTERVAL,
						self._keepConnected
					)
					self._handleRead = _threading.ReadThread(
						self._readHandling,
						self._disableConnection,
						self._exitEvent,
						self._dev,
						name="albatross_read",
						daemon=True
					)
					self._handleRead.start()
					log.info(
						f"Connected to Caiku Albatross {self.numCells} on {portType} port {port} "
						f"at {self._baudRate} bps."
					)
					break
				# This device initialization failed.
				if self._dev:
					if self._dev.is_open:
						self._dev.close()
					self._dev = None
				log.info(
					f"Connection to {self.description} display on {portType} port {port} "
					f"at {self._baudRate} bps failed."
				)
			if self.numCells:
				break
		else:
			raise RuntimeError("No Albatross found")

	def _initConnection(self) -> bool:
		"""_initConnection, _initPort, _openPort, _readInitByte and _readSettingsByte
		are helper functions to establish connection.
		If no connection, Albatross sends continuously INIT_START_BYTE
		followed by byte containing various settings like number of cells.

		@raises: RuntimeError if port initialization fails
		@return: C{True} on success, C{False} on connection failure
		"""
		for i in range(MAX_INIT_RETRIES):
			if not self._dev:
				try:
					initState: bool = self._initPort(i)
				except IOError:
					# Port initialization failed. No need to try with 9600 bps,
					# and there is no other port to try.
					log.debug(f"Port {self._currentPort} not initialized", exc_info=True)
					raise RuntimeError(f"Port {self._currentPort} cannot be initialized for Albatross")
				# I/O buffers reset failed, retried again in L{_openPort}
				if not initState:
					continue
			elif not self._dev.is_open:
				if not self._openPort(i):
					continue
			if self._tryToConnect:
				self._tryToConnect = False
			else:
				log.debug(
					f"Sleeping {SLEEP_TIMEOUT} seconds before try {i + 1} / {MAX_INIT_RETRIES}"
				)
				time.sleep(SLEEP_TIMEOUT)
			if not self._readInitByte():
				continue
			if not self._tryToConnect and self.numCells:
				return True
		return False

	def _initPort(self, i: int = MAX_INIT_RETRIES - 1) -> bool:
		"""Initializes port.
		@param i: Just for logging retries.
		@raises: IOError if port initialization fails
		@return: C{True} on success, C{False} on I/O buffers reset failure
		"""
		self._dev = serial.Serial(
			self._currentPort,
			baudrate=self._baudRate,
			stopbits=serial.STOPBITS_ONE,
			parity=serial.PARITY_NONE,
			timeout=READ_TIMEOUT,
			writeTimeout=WRITE_TIMEOUT
		)
		log.debug(f"Port {self._currentPort} initialized")
		if not self._resetBuffers():
			if i == MAX_INIT_RETRIES - 1:
				return False
			log(
				f"sleeping {SLEEP_TIMEOUT} seconds before try {i + 2} / {MAX_INIT_RETRIES}"
			)
			time.sleep(SLEEP_TIMEOUT)
			return False
		return True

	def _openPort(self, i: int = MAX_INIT_RETRIES - 1) -> bool:
		"""Opens port.
		@param i: Just for logging retries.
		@return: C{True} on success, C{False} on failure
		"""
		try:
			self._dev.open()
			log.debug(f"Port {self._currentPort} opened")
			if not self._resetBuffers():
				if i == MAX_INIT_RETRIES - 1:
					return False
				log(
					f"sleeping {SLEEP_TIMEOUT} seconds before try {i + 2} / {MAX_INIT_RETRIES}"
				)
				time.sleep(SLEEP_TIMEOUT)
				return False
			return True
		except IOError:
			if i == MAX_INIT_RETRIES - 1:
				log.debug(f"Port {self._currentPort} not opened", exc_info=True)
				return False
			log.debug(
				f"Port {self._currentPort} not opened, sleeping {SLEEP_TIMEOUT} seconds "
				f"before try {i + 2} / {MAX_INIT_RETRIES}",
				exc_info=True
			)
			time.sleep(SLEEP_TIMEOUT)
			return False

	def _readInitByte(self) -> bool:
		"""Reads init byte.
		@return: C{True} on success, C{False} on failure
		"""
		# If ClearCommError fails, in_waiting raises SerialException
		try:
			if not self._dev.in_waiting:
				log.debug("Read: no data")
				return False
		# Considering situation where "albatross_read" thread is about to read
		# but writing to display fails during it - or vice versa - AttributeError
		# might raise.
		except (IOError, AttributeError):
			self._disableConnection()
			log.debug("Trying to reconnect", exc_info=True)
			return False
		if self._waitingSettingsByte and self._readSettingsByte():
			self._waitingSettingsByte = False
			return True
		try:
			data = self._dev.read_until(INIT_START_BYTE)
			log.debug(f"Read: {data}")
			if INIT_START_BYTE in data:
				return self._readSettingsByte()
			else:
				log.debug(f"Read: INIT_START_BYTE {INIT_START_BYTE} not in {data}")
				return False
		except (IOError, AttributeError):
			self._disableConnection()
			log.debug(
				f"INIT_START_BYTE {INIT_START_BYTE} read failed, "
				"trying to reconnect",
				exc_info=True
			)
			return False

	def _readSettingsByte(self) -> bool:
		"""Reads settings byte.
		@return: C{True} on success, C{False} on failure
		"""
		try:
			# If ClearCommError fails, in_waiting raises SerialException
			if not self._dev.in_waiting:
				self._waitingSettingsByte = True
				log.debug("Read: no data")
				return False
			data = self._dev.read(1)
			log.debug(f"Read: {data}")
			self._writeQueue.append(ESTABLISHED)
			log.debug(f"Write: enqueued {ESTABLISHED}")
			self._somethingToWrite()
			# If write failed
			if self._tryToConnect:
				return False
			self._handleSettingsByte(data)
			return True
		# Considering situation where "albatross_read" thread is about to read
		# but writing to display fails during it - or vice versa - AttributeError
		# might raise.
		except (IOError, AttributeError):
			self._disableConnection()
			log.debug("Settings byte read failed, trying to reconnect", exc_info=True)
			return False

	def _resetBuffers(self) -> bool:
		"""Resets I/O buffers.
		Reset is done L{RESET_COUNT} times to get better results.
		@return: C{True} on success, C{False} on failure
		"""
		try:
			for j in range(RESET_COUNT):
				PurgeComm(
					self._dev._port_handle,
					PURGE_RXCLEAR | PURGE_RXABORT | PURGE_TXCLEAR | PURGE_TXABORT
				)
				time.sleep(RESET_SLEEP)
			log.debug("I/O buffers reset done")
			return True
		# Considering situation where "albatross_read" thread is about to read
		# but writing to display fails during it - or vice versa - AttributeError
		# might raise.
		except (IOError, AttributeError):
			log.debug(
				f"I/O buffer reset failed on port {self._currentPort}", exc_info=True
			)
			if self._dev.is_open:
				self._dev.close()
			return False

	def _disableConnection(self):
		"""Disables current connection after failure.
		Reconnection retries are started.
		"""
		self._disabledConnection = True
		if self._dev and self._dev.is_open:
			try:
				self._dev.close()
				log.debug(f"Port {self._currentPort} closed")
			except (AttributeError, OSError):
				log.debug(f"Port {self._currentPort} close failed", exc_info=True)
		if len(self._oldCells):
			self._clearOldCells()
		self._waitingCtrlPacket = False
		self._partialCtrlPacket = None
		self._initByteReceived = False
		self._waitingSettingsByte = False
		self._readQueue.clear()
		self._writeQueue.clear()
		self._tryToConnect = True

	def _readHandling(self):
		"""Manages all read operations.
		Most of time called from albatross_read thread when there is something to
		read in the port. See L{_threading} module ReadThread class.
		When initial connection is established called from L{_searchPorts} function.
		"""
		if self._tryToConnect:
			# Only one try to open port when called from "albatross_read" thread.
			# This is indicated by _dev is not None.
			# ReadThread run function calls _readHandling again if needed.
			if self._dev:
				if not self._openPort():
					return
			if not self._initConnection():
				self._disableConnection()
				return
		data = self._somethingToRead()
		if not data or not self._skipRedundantInitPackets(data):
			return
		self._handleReadQueue()

	def _somethingToRead(self) -> Optional[bytes]:
		"""All but connecting/reconnecting related read operations.
		@return: on success returns data, on failure C{None}
		"""
		try:
			# If ClearCommError fails, in_waiting raises SerialException
			if not self._dev.in_waiting:
				return None
			data = self._dev.read(self._dev.in_waiting)
			log.debug(
				f"Read: {data}, length {len(data)}, in_waiting {self._dev.in_waiting}"
			)
			return data
		# Considering situation where "albatross_read" thread is about to read
		# but writing to display fails during it - or vice versa - AttributeError
		# might raise.
		except (IOError, AttributeError):
			self._disableConnection()
			log.debug("Read failed, trying to reconnect", exc_info=True)
			return None

	def _skipRedundantInitPackets(self, data: bytes) -> bool:
		"""Filters redundant init packets.
		@param data: Bytes read from display.
		@return: C{True} on success, C{False} on failure
		"""
		settingsByte = None
		for i in data:
			iAsByte = i.to_bytes(1, 'big')
			if not self._initByteReceived:
				if iAsByte == INIT_START_BYTE:
					self._initByteReceived = True
					continue
			else:
				if iAsByte <= MAX_SETTINGS_BYTE:
					settingsByte = iAsByte
					self._initByteReceived = False
					continue
				else:
					self._initByteReceived = False
					self._writeQueue.append(ESTABLISHED)
					log.debug(f"Write: enqueued {ESTABLISHED}")
					self._somethingToWrite()
					ui.message(
						_(
							# Translators: A message when number of status cells must be changed
							# for a braille display driver
							"To use Albatross with NVDA: "
							"change number of status cells in Albatross internal menu at most "
							f"to {MAX_STATUS_CELLS_ALLOWED}, and if needed, restart Albatross "
							"and NVDA."
						)
					)
					self._disableConnection()
					return False
			self._readQueue.append(iAsByte)
			log.debug(f"Read: enqueued {iAsByte}")
		if settingsByte is not None:
			# Ensuring connection is established also after exit internal menu.
			if not len(self._readQueue):
				self._readQueue.append(INIT_START_BYTE)
				self._readQueue.append(settingsByte)
		return True

	def _somethingToWrite(self):
		"""All write operations."""
		with self._writeLock:
			data = b""
			while len(self._writeQueue):
				try:
					data += self._writeQueue.popleft()
				except IndexError:
					log.debug("Write: _writeQueue is empty", exc_info=True)
					if not len(data):
						return
			log.debug(f"Write: dequeued {data}, {len(self._writeQueue)} items left")
			try:
				self._dev.write(data)
				self._writeTime = time.time()
				# Reset timer
				if self._kc:
					self._kc.stop()
					self._kc.start()
				log.debug(f"Written: {data}")
			# Considering situation where "albatross_read" thread is about to read
			# but writing to display fails during it - or vice versa - AttributeError
			# might raise.
			except (IOError, AttributeError):
				self._disableConnection()
				log.debug(f"Write failed: {data}, trying to reconnect", exc_info=True)

	def _handleReadQueue(self):
		"""Handles data read in L{_readHandling}."""
		log.debug(
			f"_ReadQueue is: {self._readQueue}, length {len(self._readQueue)}"
		)
		while len(self._readQueue):
			try:
				data = self._readQueue.popleft()
				log.debug(f"Read: dequeued {data}, {len(self._readQueue)} items left")
			except IndexError:
				log.debug("Read: _readQueue is empty", exc_info=True)
			else:
				if data == INIT_START_BYTE or self._waitingSettingsByte:
					self._handleInitPackets(data)
				else:
					self._handleKeyPresses(data)

	def _handleInitPackets(self, data: bytes):
		"""Handles init packets.
		Display also starts to send init packets when exited internal menu or when
		delay sending data to display causes its fallback to 'wait for connection'
		state.

		@param data: one byte which can be L{INIT_START_BYTE} or settings byte
		"""
		if not self._waitingSettingsByte:
			if data != INIT_START_BYTE:
				try:
					while data != INIT_START_BYTE and len(self._readQueue):
						data = self._readQueue.popleft()
						log.debug(f"Read: dequeued {data}, {len(self._readQueue)} items left")
				except IndexError:
					log.debug("Read: _readQueue is empty", exc_info=True)
					return
			# Settings byte
			try:
				data = self._readQueue.popleft()
				log.debug(f"Read: dequeued {data}, {len(self._readQueue)} items left")
			except IndexError:
				self._waitingSettingsByte = True
				log.debug(
					"Read: _readQueue is empty, waiting for settings byte",
					exc_info=True
				)
				return
			self._writeQueue.appendleft(ESTABLISHED)
			log.debug(f"Write: enqueued {ESTABLISHED}")
			self._somethingToWrite()
			if self._tryToConnect:
				return
		self._handleSettingsByte(data)
		# Reconnected or exited device menu if length of _oldCells is numCells.
		if len(self._oldCells) == self.numCells:
			# Ensure display is updated after reconnection and exit from internal menu.
			self._clearOldCells()
			braille.handler._displayWithCursor()
			log.debug(
				"Updated display content after reconnection or display menu exit"
			)
		if self._waitingSettingsByte:
			self._waitingSettingsByte = False

	def _handleSettingsByte(self, data: bytes):
		"""Extract current settings from settings byte.
		All other settings except number of cells are only notes to screenreader,
		and it is screenreader or driver job to use them when applicable.
		For example, there are no separate status cells in the device but if
		screenreader supports using status cells, it can be notified to use them
		by settings byte.

		Settings byte contain following settings (bits referred by using
		MSB 0 scheme):

		- bit 0: number of cells; 0 = 46, 1 = 80. This is model based value
		which cannot be changed. This is the most important setting, and it
		must be applied.

		- bit 1: switch left side and right side keys; 0 = no, 1 = yes.
		Left, right, down3, up2, routing and secondRouting keys are not affected.
		Up2 and down3 are ignored because they are in the middle of the front
		panel of 80 model so they do not logically belong to left or right side.
		All other keys are switched with corresponding other side keys.

		- bit 2: place of status cells; 0 = left, 1 = right. Not implemented.
		NVDA does not use status cells at the moment.

		- bit 3: all keys act as right side keys; 0 = no, 1 = yes.
		Left, right, down3, up2, routing and secondRouting keys are not affected.
		Up2 and down3 are ignored because they are in the middle of the front
		panel of 80 model so they do not logically belong to left or right side.
		All other left side keys are assigned to corresponding right side keys.

		- bit 1 = 0 and bit 3 = 0: normal key layout.

		- bit 1 = 1 and bit 3 = 1: all keys act as corresponding left side keys.
		Left, right, down3, up2, routing and secondRouting keys are not affected.
		Up2 and down3 are ignored because they are in the middle of the front
		panel of 80 model so they do not logically belong to left or right side.
		All other right side keys are assigned to corresponding left side keys.

		- bits 4 - 7: number of status cells. Not implemented.
		NVDA does not use status cells at the moment.

		@param data: Settings byte
		"""
		self.numCells = 80 if ord(data) >> 7 == 1 else 46
		self._keyLayout = ord(data) >> 4 & KEY_LAYOUT_MASK
		log.debug(
			f"Current settings: number of cells {self.numCells}, "
			f"key layout {KeyLayout(self._keyLayout).name}"
		)
		self._disabledConnection = False

	def _handleKeyPresses(self, data: bytes):
		"""Handles display button presses.
		In single ctrl-key presses and ctrl-key combinations the first key is
		also present as last one. For example, single ctrl-key press F1 is sent
		as "f1 f1", and ctrl-key combination f1 + f2 + f3 + f4 is sent as "f1 f2 f3 f4 f1".
		@param data: single byte which may be whole or partial key press
		"""
		if ord(data) in CONTROL_KEY_CODES or self._waitingCtrlPacket:
			# at most MAX_COMBINATION_KEYS keys.
			if self._waitingCtrlPacket:
				data = self._partialCtrlPacket + data
			if len(data) > 1 and data[0] == data[len(data) - 1]:
				pass  # enclosed ctrl packet
			else:
				log.debug(f"Partial ctrl packet {data}")
				try:
					while len(data) <= MAX_COMBINATION_KEYS:
						oneKey = self._readQueue.popleft()
						log.debug(f"Read: dequeued key {oneKey}, {len(self._readQueue)} items left")
						# Encloses ctrl packet
						if ord(oneKey) == data[0]:
							# No reason but easier debugging to add oneKey to data
							data += oneKey
							break
						data += oneKey
				except IndexError:
					self._waitingCtrlPacket = True
					self._partialCtrlPacket = data
					log.debug(
						f"Read: Ctrl key packet {data} dequeued partially, "
						"_readQueue is empty",
						exc_info=True
					)
					return
				if len(data) > MAX_COMBINATION_KEYS and data[len(data) - 1] != data[0]:
					self._waitingCtrlPacket = False
					self._partialCtrlPacket = None
					log.debug(f"Not valid key combination, ignoring {data}")
					return
		if self._keyLayout != KeyLayout.normal:
			# Using custom key layout
			data = self._changeKeyValues(
				bytearray(data)
			)
		log.debug(f"Keys for key press: {data}")
		pressedKeys = set(data)
		log.debug(f"Forwarding keys {pressedKeys}")
		try:
			inputCore.manager.executeGesture(
				gestures.InputGestureKeys(pressedKeys, self.name)
			)
		# Attribute error which rarely occurs here is something strange.
		except (inputCore.NoInputGestureAction, AttributeError):
			log.debug("", exc_info=True)
		if self._waitingCtrlPacket:
			self._waitingCtrlPacket = False
			self._partialCtrlPacket = None

	def _changeKeyValues(self, data: bytearray) -> bytes:
		"""Changes pressed keys values according to current key layout.
		@param data: pressed keys values.
		@return: pressed keys values based on current key layout.
		"""
		for i, key in enumerate(data):
			if self._keyLayout == KeyLayout.switched:
				if key in LEFT_RIGHT_KEY_CODES.keys():
					data[i] = LEFT_RIGHT_KEY_CODES[key]
				elif key in LEFT_RIGHT_KEY_CODES.values():
					j = list(
						LEFT_RIGHT_KEY_CODES.values()
					).index(key)
					data[i] = list(
						LEFT_RIGHT_KEY_CODES.keys()
					)[j]
				continue
			if self._keyLayout == KeyLayout.bothSidesAsRight:
				if key in LEFT_RIGHT_KEY_CODES.keys():
					data[i] = LEFT_RIGHT_KEY_CODES[key]
				continue
			if self._keyLayout == KeyLayout.bothSidesAsLeft:
				if key in LEFT_RIGHT_KEY_CODES.values():
					j = list(
						LEFT_RIGHT_KEY_CODES.values()
					).index(key)
					data[i] = list(
						LEFT_RIGHT_KEY_CODES.keys()
					)[j]
		return bytes(data)

	def _keepConnected(self):
		"""Keep display connected if nothing is sent for a while."""
		if self._disabledConnection or self._tryToConnect:
			return
		if time.time() - self._writeTime >= KC_INTERVAL:
			self._writeQueue.append(BOTH_BYTES)
			self._somethingToWrite()

	def _clearOldCells(self):
		"""Whole display should be updated at next time."""
		self._oldCells = [0] * len(self._oldCells)

	def display(self, cells: List[int]):
		"""Prepare cell content for display.
		@param cells: List of cells content
		"""
		# No connection
		if self._tryToConnect or self._disabledConnection:
			log.debug("returning, no connection")
			return
		# Using lock because called also indirectly manually when display is
		# switched back on or exited from internal menu.
		with self._displayLock:
			writeBytes: List[bytes] = [START_BYTE, ]
			# Only changed content is sent (cell index and data).
			for i, cell in enumerate(cells):
				if cell != self._oldCells[i]:
					self._oldCells[i] = cell
					# display indexing starts from 1
					writeBytes.append((i + 1).to_bytes(1, 'big'))
					# Bits have to be reversed.
					writeBytes.append(
						int(
							'{:08b}'.format(cell)[::-1], 2
						)
						.to_bytes(
							1, 'big'
						)
					)
			writeBytes.append(END_BYTE)
			if writeBytes == [START_BYTE, END_BYTE]:  # No updated cell content
				return
			self._writeQueue.append(b"".join(writeBytes))
			log.debug(f"Write: enqueued {b''.join(writeBytes)}")
		self._somethingToWrite()

	gestureMap = _gestureMap<|MERGE_RESOLUTION|>--- conflicted
+++ resolved
@@ -28,10 +28,6 @@
 from typing import (
 	List,
 	Optional,
-<<<<<<< HEAD
-	Tuple,
-=======
->>>>>>> 86f79e6b
 )
 
 import braille
