# -*- coding: UTF-8 -*-
#synthDrivers/sapi5.py
#A part of NonVisual Desktop Access (NVDA)
#Copyright (C) 2006-2014 NV Access Limited, Peter Vágner, Aleksey Sadovoy
#This file is covered by the GNU General Public License.
#See the file COPYING for more details.

import locale
from collections import OrderedDict
import threading
import time
import os
from ctypes import *
import comtypes.client
from comtypes import COMError
import _winreg
import audioDucking
import NVDAHelper
import globalVars
import speech
from synthDriverHandler import SynthDriver,VoiceInfo
import config
import nvwave
from logHandler import log

class FunctionHooker(object):

	def __init__(self,targetDll,importDll,funcName,newFunction):
		hook=NVDAHelper.localLib.dllImportTableHooks_hookSingle(targetDll,importDll,funcName,newFunction)
		if hook:
			print "hooked %s"%funcName
		else:
			print "could not hook %s"%funcName
			raise RuntimeError("could not hook %s"%funcName)

	def __del__(self):
		NVDAHelper.localLib.dllImportTableHooks_unhookSingle(self._hook)

_duckersByHandle={}

@WINFUNCTYPE(windll.winmm.waveOutOpen.restype,*windll.winmm.waveOutOpen.argtypes,use_errno=False,use_last_error=False)
def waveOutOpen(pWaveOutHandle,deviceID,wfx,callback,callbackInstance,flags):
	try:
		res=windll.winmm.waveOutOpen(pWaveOutHandle,deviceID,wfx,callback,callbackInstance,flags) or 0
	except WindowsError as e:
		res=e.winerror
	if res==0 and pWaveOutHandle:
		h=pWaveOutHandle.contents.value
<<<<<<< HEAD
		d=_duckersByHandle.get(h,None)
		if not d:
			_duckersByHandle[h]=audioDucking.AudioDucker()
=======
		d=audioDucking.AudioDucker()
		d.enable()
		_duckersByHandle[h]=d
>>>>>>> bb48c558
	return res

@WINFUNCTYPE(c_long,c_long)
def waveOutClose(waveOutHandle):
	try:
		res=windll.winmm.waveOutClose(waveOutHandle) or 0
	except WindowsError as e:
		res=e.winerror
	if res==0 and waveOutHandle:
		_duckersByHandle.pop(waveOutHandle,None)
	return res

_waveOutHooks=[]
def ensureWaveOutHooks():
	if not _waveOutHooks and audioDucking.isAudioDuckingSupported():
		sapiPath=os.path.join(os.path.expandvars("$SYSTEMROOT"),"system32","speech","common","sapi.dll")
		_waveOutHooks.append(FunctionHooker(sapiPath,"WINMM.dll","waveOutOpen",waveOutOpen))
		_waveOutHooks.append(FunctionHooker(sapiPath,"WINMM.dll","waveOutClose",waveOutClose))

class constants:
	SVSFlagsAsync = 1
	SVSFPurgeBeforeSpeak = 2
	SVSFIsXML = 8

class SynthDriver(SynthDriver):
	supportedSettings=(SynthDriver.VoiceSetting(),SynthDriver.RateSetting(),SynthDriver.PitchSetting(),SynthDriver.VolumeSetting())

	COM_CLASS = "SAPI.SPVoice"

	name="sapi5"
	description="Microsoft Speech API version 5"

	@classmethod
	def check(cls):
		try:
			r=_winreg.OpenKey(_winreg.HKEY_CLASSES_ROOT,cls.COM_CLASS)
			r.Close()
			return True
		except:
			return False

	def __init__(self,_defaultVoiceToken=None):
		"""
		@param _defaultVoiceToken: an optional sapi voice token which should be used as the default voice (only useful for subclasses)
		@type _defaultVoiceToken: ISpeechObjectToken
		"""
		ensureWaveOutHooks()
		self._pitch=50
		self._initTts(_defaultVoiceToken)

	def terminate(self):
		del self.tts

	def _getAvailableVoices(self):
		voices=OrderedDict()
		v=self._getVoiceTokens()
		# #2629: Iterating uses IEnumVARIANT and GetBestInterface doesn't work on tokens returned by some token enumerators.
		# Therefore, fetch the items by index, as that method explicitly returns the correct interface.
		for i in xrange(len(v)):
			try:
				ID=v[i].Id
				name=v[i].GetDescription()
				try:
					language=locale.windows_locale[int(v[i].getattribute('language').split(';')[0],16)]
				except KeyError:
					language=None
			except COMError:
				log.warning("Could not get the voice info. Skipping...")
			voices[ID]=VoiceInfo(ID,name,language)
		return voices

	def _getVoiceTokens(self):
		"""Provides a collection of sapi5 voice tokens. Can be overridden by subclasses if tokens should be looked for in some other registry location."""
		return self.tts.getVoices()

	def _get_rate(self):
		return (self.tts.rate*5)+50

	def _get_pitch(self):
		return self._pitch

	def _get_volume(self):
		return self.tts.volume

	def _get_voice(self):
		return self.tts.voice.Id
 
	def _get_lastIndex(self):
		bookmark=self.tts.status.LastBookmark
		if bookmark!="" and bookmark is not None:
			return int(bookmark)
		else:
			return None

	def _percentToRate(self, percent):
		return (percent - 50) / 5

	def _set_rate(self,rate):
		self.tts.Rate = self._percentToRate(rate)

	def _set_pitch(self,value):
		#pitch is really controled with xml around speak commands
		self._pitch=value

	def _set_volume(self,value):
		self.tts.Volume = value

	def _initTts(self, voice=None):
		self.tts=comtypes.client.CreateObject(self.COM_CLASS)
		if voice:
			# #749: It seems that SAPI 5 doesn't reset the audio parameters when the voice is changed,
			# but only when the audio output is changed.
			# Therefore, set the voice before setting the audio output.
			# Otherwise, we will get poor speech quality in some cases.
			self.tts.voice = voice
		outputDeviceID=nvwave.outputDeviceNameToID(config.conf["speech"]["outputDevice"], True)
		if outputDeviceID>=0:
			self.tts.audioOutput=self.tts.getAudioOutputs()[outputDeviceID]

	def _set_voice(self,value):
		tokens = self._getVoiceTokens()
		# #2629: Iterating uses IEnumVARIANT and GetBestInterface doesn't work on tokens returned by some token enumerators.
		# Therefore, fetch the items by index, as that method explicitly returns the correct interface.
		for i in xrange(len(tokens)):
			voice=tokens[i]
			if value==voice.Id:
				break
		else:
			# Voice not found.
			return
		self._initTts(voice=voice)

	def _percentToPitch(self, percent):
		return percent / 2 - 25

	IPA_TO_SAPI = {
		u"θ": u"th",
		u"s": u"s",
	}
	def _convertPhoneme(self, ipa):
		# We only know about US English phonemes.
		# Rather than just ignoring unknown phonemes, SAPI throws an exception.
		# Therefore, don't bother with any other language.
		if self.tts.voice.GetAttribute("language") != "409":
			raise LookupError("No data for this language")
		out = []
		outAfter = None
		for ipaChar in ipa:
			if ipaChar == u"ˈ":
				outAfter = u"1"
				continue
			out.append(self.IPA_TO_SAPI[ipaChar])
			if outAfter:
				out.append(outAfter)
				outAfter = None
		if outAfter:
			out.append(outAfter)
		return u" ".join(out)

	def speak(self, speechSequence):
		textList = []

		# NVDA SpeechCommands are linear, but XML is hierarchical.
		# Therefore, we track values for non-empty tags.
		# When a tag changes, we close all previously opened tags and open new ones.
		tags = {}
		# We have to use something mutable here because it needs to be changed by the inner function.
		tagsChanged = [True]
		openedTags = []
		def outputTags():
			if not tagsChanged[0]:
				return
			for tag in reversed(openedTags):
				textList.append("</%s>" % tag)
			del openedTags[:]
			for tag, attrs in tags.iteritems():
				textList.append("<%s" % tag)
				for attr, val in attrs.iteritems():
					textList.append(' %s="%s"' % (attr, val))
				textList.append(">")
				openedTags.append(tag)
			tagsChanged[0] = False

		pitch = self._pitch
		# Pitch must always be specified in the markup.
		tags["pitch"] = {"absmiddle": self._percentToPitch(pitch)}
		rate = self.rate
		volume = self.volume

		for item in speechSequence:
			if isinstance(item, basestring):
				outputTags()
				textList.append(item.replace("<", "&lt;"))
			elif isinstance(item, speech.IndexCommand):
				textList.append('<Bookmark Mark="%d" />' % item.index)
			elif isinstance(item, speech.CharacterModeCommand):
				if item.state:
					tags["spell"] = {}
				else:
					try:
						del tags["spell"]
					except KeyError:
						pass
				tagsChanged[0] = True
			elif isinstance(item, speech.BreakCommand):
				textList.append('<silence msec="%d" />' % item.time)
			elif isinstance(item, speech.PitchCommand):
				tags["pitch"] = {"absmiddle": self._percentToPitch(int(pitch * item.multiplier))}
				tagsChanged[0] = True
			elif isinstance(item, speech.VolumeCommand):
				if item.multiplier == 1:
					try:
						del tags["volume"]
					except KeyError:
						pass
				else:
					tags["volume"] = {"level": int(volume * item.multiplier)}
				tagsChanged[0] = True
			elif isinstance(item, speech.RateCommand):
				if item.multiplier == 1:
					try:
						del tags["rate"]
					except KeyError:
						pass
				else:
					tags["rate"] = {"absspeed": self._percentToRate(int(rate * item.multiplier))}
				tagsChanged[0] = True
			elif isinstance(item, speech.PhonemeCommand):
				try:
					textList.append(u'<pron sym="%s">%s</pron>'
						% (self._convertPhoneme(item.ipa), item.text or u""))
				except LookupError:
					log.debugWarning("Couldn't convert character in IPA string: %s" % item.ipa)
					if item.text:
						textList.append(item.text)
			elif isinstance(item, speech.SpeechCommand):
				log.debugWarning("Unsupported speech command: %s" % item)
			else:
				log.error("Unknown speech: %s" % item)
		# Close any tags that are still open.
		tags.clear()
		tagsChanged[0] = True
		outputTags()

		text = "".join(textList)
		flags = constants.SVSFIsXML | constants.SVSFlagsAsync
		self.tts.Speak(text, flags)

	def cancel(self):
		#if self.tts.Status.RunningState == 2:
		self.tts.Speak(None, 1|constants.SVSFPurgeBeforeSpeak)

	def pause(self,switch):
		if switch:
			self.cancel()
<|MERGE_RESOLUTION|>--- conflicted
+++ resolved
@@ -1,312 +1,306 @@
-# -*- coding: UTF-8 -*-
-#synthDrivers/sapi5.py
-#A part of NonVisual Desktop Access (NVDA)
-#Copyright (C) 2006-2014 NV Access Limited, Peter Vágner, Aleksey Sadovoy
-#This file is covered by the GNU General Public License.
-#See the file COPYING for more details.
-
-import locale
-from collections import OrderedDict
-import threading
-import time
-import os
-from ctypes import *
-import comtypes.client
-from comtypes import COMError
-import _winreg
-import audioDucking
-import NVDAHelper
-import globalVars
-import speech
-from synthDriverHandler import SynthDriver,VoiceInfo
-import config
-import nvwave
-from logHandler import log
-
-class FunctionHooker(object):
-
-	def __init__(self,targetDll,importDll,funcName,newFunction):
-		hook=NVDAHelper.localLib.dllImportTableHooks_hookSingle(targetDll,importDll,funcName,newFunction)
-		if hook:
-			print "hooked %s"%funcName
-		else:
-			print "could not hook %s"%funcName
-			raise RuntimeError("could not hook %s"%funcName)
-
-	def __del__(self):
-		NVDAHelper.localLib.dllImportTableHooks_unhookSingle(self._hook)
-
-_duckersByHandle={}
-
-@WINFUNCTYPE(windll.winmm.waveOutOpen.restype,*windll.winmm.waveOutOpen.argtypes,use_errno=False,use_last_error=False)
-def waveOutOpen(pWaveOutHandle,deviceID,wfx,callback,callbackInstance,flags):
-	try:
-		res=windll.winmm.waveOutOpen(pWaveOutHandle,deviceID,wfx,callback,callbackInstance,flags) or 0
-	except WindowsError as e:
-		res=e.winerror
-	if res==0 and pWaveOutHandle:
-		h=pWaveOutHandle.contents.value
-<<<<<<< HEAD
-		d=_duckersByHandle.get(h,None)
-		if not d:
-			_duckersByHandle[h]=audioDucking.AudioDucker()
-=======
-		d=audioDucking.AudioDucker()
-		d.enable()
-		_duckersByHandle[h]=d
->>>>>>> bb48c558
-	return res
-
-@WINFUNCTYPE(c_long,c_long)
-def waveOutClose(waveOutHandle):
-	try:
-		res=windll.winmm.waveOutClose(waveOutHandle) or 0
-	except WindowsError as e:
-		res=e.winerror
-	if res==0 and waveOutHandle:
-		_duckersByHandle.pop(waveOutHandle,None)
-	return res
-
-_waveOutHooks=[]
-def ensureWaveOutHooks():
-	if not _waveOutHooks and audioDucking.isAudioDuckingSupported():
-		sapiPath=os.path.join(os.path.expandvars("$SYSTEMROOT"),"system32","speech","common","sapi.dll")
-		_waveOutHooks.append(FunctionHooker(sapiPath,"WINMM.dll","waveOutOpen",waveOutOpen))
-		_waveOutHooks.append(FunctionHooker(sapiPath,"WINMM.dll","waveOutClose",waveOutClose))
-
-class constants:
-	SVSFlagsAsync = 1
-	SVSFPurgeBeforeSpeak = 2
-	SVSFIsXML = 8
-
-class SynthDriver(SynthDriver):
-	supportedSettings=(SynthDriver.VoiceSetting(),SynthDriver.RateSetting(),SynthDriver.PitchSetting(),SynthDriver.VolumeSetting())
-
-	COM_CLASS = "SAPI.SPVoice"
-
-	name="sapi5"
-	description="Microsoft Speech API version 5"
-
-	@classmethod
-	def check(cls):
-		try:
-			r=_winreg.OpenKey(_winreg.HKEY_CLASSES_ROOT,cls.COM_CLASS)
-			r.Close()
-			return True
-		except:
-			return False
-
-	def __init__(self,_defaultVoiceToken=None):
-		"""
-		@param _defaultVoiceToken: an optional sapi voice token which should be used as the default voice (only useful for subclasses)
-		@type _defaultVoiceToken: ISpeechObjectToken
-		"""
-		ensureWaveOutHooks()
-		self._pitch=50
-		self._initTts(_defaultVoiceToken)
-
-	def terminate(self):
-		del self.tts
-
-	def _getAvailableVoices(self):
-		voices=OrderedDict()
-		v=self._getVoiceTokens()
-		# #2629: Iterating uses IEnumVARIANT and GetBestInterface doesn't work on tokens returned by some token enumerators.
-		# Therefore, fetch the items by index, as that method explicitly returns the correct interface.
-		for i in xrange(len(v)):
-			try:
-				ID=v[i].Id
-				name=v[i].GetDescription()
-				try:
-					language=locale.windows_locale[int(v[i].getattribute('language').split(';')[0],16)]
-				except KeyError:
-					language=None
-			except COMError:
-				log.warning("Could not get the voice info. Skipping...")
-			voices[ID]=VoiceInfo(ID,name,language)
-		return voices
-
-	def _getVoiceTokens(self):
-		"""Provides a collection of sapi5 voice tokens. Can be overridden by subclasses if tokens should be looked for in some other registry location."""
-		return self.tts.getVoices()
-
-	def _get_rate(self):
-		return (self.tts.rate*5)+50
-
-	def _get_pitch(self):
-		return self._pitch
-
-	def _get_volume(self):
-		return self.tts.volume
-
-	def _get_voice(self):
-		return self.tts.voice.Id
- 
-	def _get_lastIndex(self):
-		bookmark=self.tts.status.LastBookmark
-		if bookmark!="" and bookmark is not None:
-			return int(bookmark)
-		else:
-			return None
-
-	def _percentToRate(self, percent):
-		return (percent - 50) / 5
-
-	def _set_rate(self,rate):
-		self.tts.Rate = self._percentToRate(rate)
-
-	def _set_pitch(self,value):
-		#pitch is really controled with xml around speak commands
-		self._pitch=value
-
-	def _set_volume(self,value):
-		self.tts.Volume = value
-
-	def _initTts(self, voice=None):
-		self.tts=comtypes.client.CreateObject(self.COM_CLASS)
-		if voice:
-			# #749: It seems that SAPI 5 doesn't reset the audio parameters when the voice is changed,
-			# but only when the audio output is changed.
-			# Therefore, set the voice before setting the audio output.
-			# Otherwise, we will get poor speech quality in some cases.
-			self.tts.voice = voice
-		outputDeviceID=nvwave.outputDeviceNameToID(config.conf["speech"]["outputDevice"], True)
-		if outputDeviceID>=0:
-			self.tts.audioOutput=self.tts.getAudioOutputs()[outputDeviceID]
-
-	def _set_voice(self,value):
-		tokens = self._getVoiceTokens()
-		# #2629: Iterating uses IEnumVARIANT and GetBestInterface doesn't work on tokens returned by some token enumerators.
-		# Therefore, fetch the items by index, as that method explicitly returns the correct interface.
-		for i in xrange(len(tokens)):
-			voice=tokens[i]
-			if value==voice.Id:
-				break
-		else:
-			# Voice not found.
-			return
-		self._initTts(voice=voice)
-
-	def _percentToPitch(self, percent):
-		return percent / 2 - 25
-
-	IPA_TO_SAPI = {
-		u"θ": u"th",
-		u"s": u"s",
-	}
-	def _convertPhoneme(self, ipa):
-		# We only know about US English phonemes.
-		# Rather than just ignoring unknown phonemes, SAPI throws an exception.
-		# Therefore, don't bother with any other language.
-		if self.tts.voice.GetAttribute("language") != "409":
-			raise LookupError("No data for this language")
-		out = []
-		outAfter = None
-		for ipaChar in ipa:
-			if ipaChar == u"ˈ":
-				outAfter = u"1"
-				continue
-			out.append(self.IPA_TO_SAPI[ipaChar])
-			if outAfter:
-				out.append(outAfter)
-				outAfter = None
-		if outAfter:
-			out.append(outAfter)
-		return u" ".join(out)
-
-	def speak(self, speechSequence):
-		textList = []
-
-		# NVDA SpeechCommands are linear, but XML is hierarchical.
-		# Therefore, we track values for non-empty tags.
-		# When a tag changes, we close all previously opened tags and open new ones.
-		tags = {}
-		# We have to use something mutable here because it needs to be changed by the inner function.
-		tagsChanged = [True]
-		openedTags = []
-		def outputTags():
-			if not tagsChanged[0]:
-				return
-			for tag in reversed(openedTags):
-				textList.append("</%s>" % tag)
-			del openedTags[:]
-			for tag, attrs in tags.iteritems():
-				textList.append("<%s" % tag)
-				for attr, val in attrs.iteritems():
-					textList.append(' %s="%s"' % (attr, val))
-				textList.append(">")
-				openedTags.append(tag)
-			tagsChanged[0] = False
-
-		pitch = self._pitch
-		# Pitch must always be specified in the markup.
-		tags["pitch"] = {"absmiddle": self._percentToPitch(pitch)}
-		rate = self.rate
-		volume = self.volume
-
-		for item in speechSequence:
-			if isinstance(item, basestring):
-				outputTags()
-				textList.append(item.replace("<", "&lt;"))
-			elif isinstance(item, speech.IndexCommand):
-				textList.append('<Bookmark Mark="%d" />' % item.index)
-			elif isinstance(item, speech.CharacterModeCommand):
-				if item.state:
-					tags["spell"] = {}
-				else:
-					try:
-						del tags["spell"]
-					except KeyError:
-						pass
-				tagsChanged[0] = True
-			elif isinstance(item, speech.BreakCommand):
-				textList.append('<silence msec="%d" />' % item.time)
-			elif isinstance(item, speech.PitchCommand):
-				tags["pitch"] = {"absmiddle": self._percentToPitch(int(pitch * item.multiplier))}
-				tagsChanged[0] = True
-			elif isinstance(item, speech.VolumeCommand):
-				if item.multiplier == 1:
-					try:
-						del tags["volume"]
-					except KeyError:
-						pass
-				else:
-					tags["volume"] = {"level": int(volume * item.multiplier)}
-				tagsChanged[0] = True
-			elif isinstance(item, speech.RateCommand):
-				if item.multiplier == 1:
-					try:
-						del tags["rate"]
-					except KeyError:
-						pass
-				else:
-					tags["rate"] = {"absspeed": self._percentToRate(int(rate * item.multiplier))}
-				tagsChanged[0] = True
-			elif isinstance(item, speech.PhonemeCommand):
-				try:
-					textList.append(u'<pron sym="%s">%s</pron>'
-						% (self._convertPhoneme(item.ipa), item.text or u""))
-				except LookupError:
-					log.debugWarning("Couldn't convert character in IPA string: %s" % item.ipa)
-					if item.text:
-						textList.append(item.text)
-			elif isinstance(item, speech.SpeechCommand):
-				log.debugWarning("Unsupported speech command: %s" % item)
-			else:
-				log.error("Unknown speech: %s" % item)
-		# Close any tags that are still open.
-		tags.clear()
-		tagsChanged[0] = True
-		outputTags()
-
-		text = "".join(textList)
-		flags = constants.SVSFIsXML | constants.SVSFlagsAsync
-		self.tts.Speak(text, flags)
-
-	def cancel(self):
-		#if self.tts.Status.RunningState == 2:
-		self.tts.Speak(None, 1|constants.SVSFPurgeBeforeSpeak)
-
-	def pause(self,switch):
-		if switch:
-			self.cancel()
+# -*- coding: UTF-8 -*-
+#synthDrivers/sapi5.py
+#A part of NonVisual Desktop Access (NVDA)
+#Copyright (C) 2006-2014 NV Access Limited, Peter Vágner, Aleksey Sadovoy
+#This file is covered by the GNU General Public License.
+#See the file COPYING for more details.
+
+import locale
+from collections import OrderedDict
+import threading
+import time
+import os
+from ctypes import *
+import comtypes.client
+from comtypes import COMError
+import _winreg
+import audioDucking
+import NVDAHelper
+import globalVars
+import speech
+from synthDriverHandler import SynthDriver,VoiceInfo
+import config
+import nvwave
+from logHandler import log
+
+class FunctionHooker(object):
+
+	def __init__(self,targetDll,importDll,funcName,newFunction):
+		hook=NVDAHelper.localLib.dllImportTableHooks_hookSingle(targetDll,importDll,funcName,newFunction)
+		if hook:
+			print "hooked %s"%funcName
+		else:
+			print "could not hook %s"%funcName
+			raise RuntimeError("could not hook %s"%funcName)
+
+	def __del__(self):
+		NVDAHelper.localLib.dllImportTableHooks_unhookSingle(self._hook)
+
+_duckersByHandle={}
+
+@WINFUNCTYPE(windll.winmm.waveOutOpen.restype,*windll.winmm.waveOutOpen.argtypes,use_errno=False,use_last_error=False)
+def waveOutOpen(pWaveOutHandle,deviceID,wfx,callback,callbackInstance,flags):
+	try:
+		res=windll.winmm.waveOutOpen(pWaveOutHandle,deviceID,wfx,callback,callbackInstance,flags) or 0
+	except WindowsError as e:
+		res=e.winerror
+	if res==0 and pWaveOutHandle:
+		h=pWaveOutHandle.contents.value
+		d=audioDucking.AudioDucker()
+		d.enable()
+		_duckersByHandle[h]=d
+	return res
+
+@WINFUNCTYPE(c_long,c_long)
+def waveOutClose(waveOutHandle):
+	try:
+		res=windll.winmm.waveOutClose(waveOutHandle) or 0
+	except WindowsError as e:
+		res=e.winerror
+	if res==0 and waveOutHandle:
+		_duckersByHandle.pop(waveOutHandle,None)
+	return res
+
+_waveOutHooks=[]
+def ensureWaveOutHooks():
+	if not _waveOutHooks and audioDucking.isAudioDuckingSupported():
+		sapiPath=os.path.join(os.path.expandvars("$SYSTEMROOT"),"system32","speech","common","sapi.dll")
+		_waveOutHooks.append(FunctionHooker(sapiPath,"WINMM.dll","waveOutOpen",waveOutOpen))
+		_waveOutHooks.append(FunctionHooker(sapiPath,"WINMM.dll","waveOutClose",waveOutClose))
+
+class constants:
+	SVSFlagsAsync = 1
+	SVSFPurgeBeforeSpeak = 2
+	SVSFIsXML = 8
+
+class SynthDriver(SynthDriver):
+	supportedSettings=(SynthDriver.VoiceSetting(),SynthDriver.RateSetting(),SynthDriver.PitchSetting(),SynthDriver.VolumeSetting())
+
+	COM_CLASS = "SAPI.SPVoice"
+
+	name="sapi5"
+	description="Microsoft Speech API version 5"
+
+	@classmethod
+	def check(cls):
+		try:
+			r=_winreg.OpenKey(_winreg.HKEY_CLASSES_ROOT,cls.COM_CLASS)
+			r.Close()
+			return True
+		except:
+			return False
+
+	def __init__(self,_defaultVoiceToken=None):
+		"""
+		@param _defaultVoiceToken: an optional sapi voice token which should be used as the default voice (only useful for subclasses)
+		@type _defaultVoiceToken: ISpeechObjectToken
+		"""
+		ensureWaveOutHooks()
+		self._pitch=50
+		self._initTts(_defaultVoiceToken)
+
+	def terminate(self):
+		del self.tts
+
+	def _getAvailableVoices(self):
+		voices=OrderedDict()
+		v=self._getVoiceTokens()
+		# #2629: Iterating uses IEnumVARIANT and GetBestInterface doesn't work on tokens returned by some token enumerators.
+		# Therefore, fetch the items by index, as that method explicitly returns the correct interface.
+		for i in xrange(len(v)):
+			try:
+				ID=v[i].Id
+				name=v[i].GetDescription()
+				try:
+					language=locale.windows_locale[int(v[i].getattribute('language').split(';')[0],16)]
+				except KeyError:
+					language=None
+			except COMError:
+				log.warning("Could not get the voice info. Skipping...")
+			voices[ID]=VoiceInfo(ID,name,language)
+		return voices
+
+	def _getVoiceTokens(self):
+		"""Provides a collection of sapi5 voice tokens. Can be overridden by subclasses if tokens should be looked for in some other registry location."""
+		return self.tts.getVoices()
+
+	def _get_rate(self):
+		return (self.tts.rate*5)+50
+
+	def _get_pitch(self):
+		return self._pitch
+
+	def _get_volume(self):
+		return self.tts.volume
+
+	def _get_voice(self):
+		return self.tts.voice.Id
+ 
+	def _get_lastIndex(self):
+		bookmark=self.tts.status.LastBookmark
+		if bookmark!="" and bookmark is not None:
+			return int(bookmark)
+		else:
+			return None
+
+	def _percentToRate(self, percent):
+		return (percent - 50) / 5
+
+	def _set_rate(self,rate):
+		self.tts.Rate = self._percentToRate(rate)
+
+	def _set_pitch(self,value):
+		#pitch is really controled with xml around speak commands
+		self._pitch=value
+
+	def _set_volume(self,value):
+		self.tts.Volume = value
+
+	def _initTts(self, voice=None):
+		self.tts=comtypes.client.CreateObject(self.COM_CLASS)
+		if voice:
+			# #749: It seems that SAPI 5 doesn't reset the audio parameters when the voice is changed,
+			# but only when the audio output is changed.
+			# Therefore, set the voice before setting the audio output.
+			# Otherwise, we will get poor speech quality in some cases.
+			self.tts.voice = voice
+		outputDeviceID=nvwave.outputDeviceNameToID(config.conf["speech"]["outputDevice"], True)
+		if outputDeviceID>=0:
+			self.tts.audioOutput=self.tts.getAudioOutputs()[outputDeviceID]
+
+	def _set_voice(self,value):
+		tokens = self._getVoiceTokens()
+		# #2629: Iterating uses IEnumVARIANT and GetBestInterface doesn't work on tokens returned by some token enumerators.
+		# Therefore, fetch the items by index, as that method explicitly returns the correct interface.
+		for i in xrange(len(tokens)):
+			voice=tokens[i]
+			if value==voice.Id:
+				break
+		else:
+			# Voice not found.
+			return
+		self._initTts(voice=voice)
+
+	def _percentToPitch(self, percent):
+		return percent / 2 - 25
+
+	IPA_TO_SAPI = {
+		u"θ": u"th",
+		u"s": u"s",
+	}
+	def _convertPhoneme(self, ipa):
+		# We only know about US English phonemes.
+		# Rather than just ignoring unknown phonemes, SAPI throws an exception.
+		# Therefore, don't bother with any other language.
+		if self.tts.voice.GetAttribute("language") != "409":
+			raise LookupError("No data for this language")
+		out = []
+		outAfter = None
+		for ipaChar in ipa:
+			if ipaChar == u"ˈ":
+				outAfter = u"1"
+				continue
+			out.append(self.IPA_TO_SAPI[ipaChar])
+			if outAfter:
+				out.append(outAfter)
+				outAfter = None
+		if outAfter:
+			out.append(outAfter)
+		return u" ".join(out)
+
+	def speak(self, speechSequence):
+		textList = []
+
+		# NVDA SpeechCommands are linear, but XML is hierarchical.
+		# Therefore, we track values for non-empty tags.
+		# When a tag changes, we close all previously opened tags and open new ones.
+		tags = {}
+		# We have to use something mutable here because it needs to be changed by the inner function.
+		tagsChanged = [True]
+		openedTags = []
+		def outputTags():
+			if not tagsChanged[0]:
+				return
+			for tag in reversed(openedTags):
+				textList.append("</%s>" % tag)
+			del openedTags[:]
+			for tag, attrs in tags.iteritems():
+				textList.append("<%s" % tag)
+				for attr, val in attrs.iteritems():
+					textList.append(' %s="%s"' % (attr, val))
+				textList.append(">")
+				openedTags.append(tag)
+			tagsChanged[0] = False
+
+		pitch = self._pitch
+		# Pitch must always be specified in the markup.
+		tags["pitch"] = {"absmiddle": self._percentToPitch(pitch)}
+		rate = self.rate
+		volume = self.volume
+
+		for item in speechSequence:
+			if isinstance(item, basestring):
+				outputTags()
+				textList.append(item.replace("<", "&lt;"))
+			elif isinstance(item, speech.IndexCommand):
+				textList.append('<Bookmark Mark="%d" />' % item.index)
+			elif isinstance(item, speech.CharacterModeCommand):
+				if item.state:
+					tags["spell"] = {}
+				else:
+					try:
+						del tags["spell"]
+					except KeyError:
+						pass
+				tagsChanged[0] = True
+			elif isinstance(item, speech.BreakCommand):
+				textList.append('<silence msec="%d" />' % item.time)
+			elif isinstance(item, speech.PitchCommand):
+				tags["pitch"] = {"absmiddle": self._percentToPitch(int(pitch * item.multiplier))}
+				tagsChanged[0] = True
+			elif isinstance(item, speech.VolumeCommand):
+				if item.multiplier == 1:
+					try:
+						del tags["volume"]
+					except KeyError:
+						pass
+				else:
+					tags["volume"] = {"level": int(volume * item.multiplier)}
+				tagsChanged[0] = True
+			elif isinstance(item, speech.RateCommand):
+				if item.multiplier == 1:
+					try:
+						del tags["rate"]
+					except KeyError:
+						pass
+				else:
+					tags["rate"] = {"absspeed": self._percentToRate(int(rate * item.multiplier))}
+				tagsChanged[0] = True
+			elif isinstance(item, speech.PhonemeCommand):
+				try:
+					textList.append(u'<pron sym="%s">%s</pron>'
+						% (self._convertPhoneme(item.ipa), item.text or u""))
+				except LookupError:
+					log.debugWarning("Couldn't convert character in IPA string: %s" % item.ipa)
+					if item.text:
+						textList.append(item.text)
+			elif isinstance(item, speech.SpeechCommand):
+				log.debugWarning("Unsupported speech command: %s" % item)
+			else:
+				log.error("Unknown speech: %s" % item)
+		# Close any tags that are still open.
+		tags.clear()
+		tagsChanged[0] = True
+		outputTags()
+
+		text = "".join(textList)
+		flags = constants.SVSFIsXML | constants.SVSFlagsAsync
+		self.tts.Speak(text, flags)
+
+	def cancel(self):
+		#if self.tts.Status.RunningState == 2:
+		self.tts.Speak(None, 1|constants.SVSFPurgeBeforeSpeak)
+
+	def pause(self,switch):
+		if switch:
+			self.cancel()