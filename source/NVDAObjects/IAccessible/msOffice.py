--- conflicted
+++ resolved
@@ -1,166 +1,162 @@
-#NVDAObjects/IAccessible/msOffice.py
-#A part of NonVisual Desktop Access (NVDA)
-#This file is covered by the GNU General Public License.
-#See the file COPYING for more details.
-#Copyright (C) 2006-2010 Michael Curran <mick@kulgan.net>, James Teh <jamie@jantrid.net>
-
-import oleacc
-import IAccessibleHandler
-import controlTypes
-import winUser
-import api
-from . import IAccessible, getNVDAObjectFromEvent
-import eventHandler
-import re
-
-"""Miscellaneous support for Microsoft Office applications.
-"""
-
-class SDM(IAccessible):
-
-	def _get_shouldAllowIAccessibleFocusEvent(self):
-		# #4199: Some SDM controls can incorrectly firefocus when they are not focused
-		# E.g. File recovery pane, clipboard manager pane
-		if winUser.getGUIThreadInfo(0).hwndFocus!=self.windowHandle:
-			return False
-		return super(SDM,self).shouldAllowIAccessibleFocusEvent
-
-	def _get_name(self):
-		name=super(SDM,self).name
-		if not name and self.role==controlTypes.ROLE_LISTITEM:
-			name=self.displayText
-		return name
-
-	def _get_positionInfo(self):
-		if self.role!=controlTypes.ROLE_LISTITEM:
-			return {}
-		return super(SDM,self).positionInfo
-
-	def _get_parent(self):
-		if self.IAccessibleChildID == 0 and self.role not in (controlTypes.ROLE_DIALOG, controlTypes.ROLE_PROPERTYPAGE, controlTypes.ROLE_WINDOW):
-			# SDM child IAccessible objects have a broken accParent.
-			# The parent should be the dialog.
-			return getNVDAObjectFromEvent(self.windowHandle, winUser.OBJID_CLIENT, 0)
-		return super(SDM, self).parent
-
-	def _get_SDMChild(self):
-		if controlTypes.STATE_FOCUSED in self.states:
-			hwndFocus=winUser.getGUIThreadInfo(0).hwndFocus
-			if hwndFocus and hwndFocus!=self.windowHandle and winUser.isDescendantWindow(self.windowHandle,hwndFocus) and not winUser.getClassName(hwndFocus).startswith('bosa_sdm'):
-				obj=getNVDAObjectFromEvent(hwndFocus,winUser.OBJID_CLIENT,0)
-				if not obj: return None
-				if getattr(obj,'parentSDMCanOverrideName',True):
-					obj.name=self.name
-				return obj
-		return None
-
-class MSOUNISTAT(IAccessible):
-
-	def _get_role(self):
-		return controlTypes.ROLE_STATICTEXT
-
-class MsoCommandBarToolBar(IAccessible):
-
-	def _get_isPresentableFocusAncestor(self):
-		# #4096: Many single controls are  wrapped in their own SmoCommandBar toolbar.
-		# Therefore suppress reporting of these toolbars in focus ancestry if they only have one child.
-		if self.childCount==1:
-			return False
-		return super(MsoCommandBarToolBar,self).isPresentableFocusAncestor
-
-	def _get_name(self):
-		name=super(MsoCommandBarToolBar,self).name
-		# #3407: overly verbose and programmatic toolbar label
-		if name and name.startswith('MSO Generic Control Container'):
-			name=u""
-		return name
-
-	description=None
-
-class BrokenMsoCommandBar(IAccessible):
-	"""Work around broken IAccessible implementation for Microsoft Office XP-2003 toolbars.
-	For these IAccessibles, accNavigate is rather broken
-	and retrieving only the first child with AccessibleChildren causes a crash.
-	"""
-
-	@classmethod
-	def appliesTo(cls, obj):
-		return obj.childCount > 0 and not IAccessibleHandler.accNavigate(obj.IAccessibleObject, obj.IAccessibleChildID, oleacc.NAVDIR_FIRSTCHILD)
-
-	def _get_firstChild(self):
-		# accNavigate incorrectly returns nothing for NAVDIR_FIRSTCHILD and requesting one child with AccessibleChildren causes a crash.
-		# Therefore, we must use accChild(1).
-		child = IAccessibleHandler.accChild(self.IAccessibleObject, 1)
-		if not child:
-			return None
-		return IAccessible(IAccessibleObject=child[0], IAccessibleChildID=child[1])
-
-	# accNavigate incorrectly returns the first child for NAVDIR_NEXT.
-	next = None
-	# description is redundant.
-	description = None
-
-	def _get_name(self):
-		name = super(BrokenMsoCommandBar, self).name
-		if name == "MSO Generic Control Container":
-			return None
-		return name
-
-class CommandBarListItem(IAccessible):
-	"""A list item in an MSO commandbar, that may be part of a color palet."""
-
-	COMPILED_RE = re.compile(r'RGB\(\d+, \d+, \d+\)',re.I)
-	def _get_rgbNameAndMatch(self):
-		name = super(CommandBarListItem,self).name
-		if self.COMPILED_RE.match(name):
-			matchRGB = True
-		else:
-			matchRGB = False
-		return name, matchRGB
-
-	def _get_name(self):
-		name, matchRGB = self.rgbNameAndMatch
-		if matchRGB:
-			import colors
-			return colors.RGB.fromString(name).name
-		else:
-			return name
-
-	def _get_description(self):
-		name, matchRGB = self.rgbNameAndMatch
-		if matchRGB:
-			import colors
-			rgb=colors.RGB.fromString(name)
-			# Translators: a color, broken down into its RGB red, green, blue parts.
-<<<<<<< HEAD
-			return _("RGB red {rgb.red}, green {rgb.green} and blue {rgb.blue}").format(rgb=colors.RGB.fromString(name))
-=======
-			return _("RGB red {rgb.red}, green {rgb.green}, blue {rgb.blue}").format(rgb=colors.RGB.fromString(name))
->>>>>>> effb3363
-		else:
-			return super(CommandBarListItem,self).description
-
-class SDMSymbols(SDM):
-
-	def _get_value(self):
-		#The value (symbol) is in a static text field somewhere in the direction of next.
-		# There can be multiple symbol lists all in a row, and these lists have their own static text labels, yet the active list's value field is always after them all.
-		# static text labels for these lists seem to have a keyboardShortcut, therefore we can skip over those.
-		next=self.next
-		while next:
-			if not next.keyboardShortcut and next.role==controlTypes.ROLE_STATICTEXT:
-				return next.name
-			next=next.next
-
-	def script_selectGraphic(self, gesture):
-		gesture.send()
-		eventHandler.queueEvent("valueChange",self)
-
-	__gestures = {
-		"kb:downArrow": "selectGraphic",
-		"kb:upArrow": "selectGraphic",
-		"kb:home": "selectGraphic",
-		"kb:end": "selectGraphic",
-		"kb:leftArrow": "selectGraphic",
-		"kb:rightArrow": "selectGraphic",
-	}
+#NVDAObjects/IAccessible/msOffice.py
+#A part of NonVisual Desktop Access (NVDA)
+#This file is covered by the GNU General Public License.
+#See the file COPYING for more details.
+#Copyright (C) 2006-2010 Michael Curran <mick@kulgan.net>, James Teh <jamie@jantrid.net>
+
+import oleacc
+import IAccessibleHandler
+import controlTypes
+import winUser
+import api
+from . import IAccessible, getNVDAObjectFromEvent
+import eventHandler
+import re
+
+"""Miscellaneous support for Microsoft Office applications.
+"""
+
+class SDM(IAccessible):
+
+	def _get_shouldAllowIAccessibleFocusEvent(self):
+		# #4199: Some SDM controls can incorrectly firefocus when they are not focused
+		# E.g. File recovery pane, clipboard manager pane
+		if winUser.getGUIThreadInfo(0).hwndFocus!=self.windowHandle:
+			return False
+		return super(SDM,self).shouldAllowIAccessibleFocusEvent
+
+	def _get_name(self):
+		name=super(SDM,self).name
+		if not name and self.role==controlTypes.ROLE_LISTITEM:
+			name=self.displayText
+		return name
+
+	def _get_positionInfo(self):
+		if self.role!=controlTypes.ROLE_LISTITEM:
+			return {}
+		return super(SDM,self).positionInfo
+
+	def _get_parent(self):
+		if self.IAccessibleChildID == 0 and self.role not in (controlTypes.ROLE_DIALOG, controlTypes.ROLE_PROPERTYPAGE, controlTypes.ROLE_WINDOW):
+			# SDM child IAccessible objects have a broken accParent.
+			# The parent should be the dialog.
+			return getNVDAObjectFromEvent(self.windowHandle, winUser.OBJID_CLIENT, 0)
+		return super(SDM, self).parent
+
+	def _get_SDMChild(self):
+		if controlTypes.STATE_FOCUSED in self.states:
+			hwndFocus=winUser.getGUIThreadInfo(0).hwndFocus
+			if hwndFocus and hwndFocus!=self.windowHandle and winUser.isDescendantWindow(self.windowHandle,hwndFocus) and not winUser.getClassName(hwndFocus).startswith('bosa_sdm'):
+				obj=getNVDAObjectFromEvent(hwndFocus,winUser.OBJID_CLIENT,0)
+				if not obj: return None
+				if getattr(obj,'parentSDMCanOverrideName',True):
+					obj.name=self.name
+				return obj
+		return None
+
+class MSOUNISTAT(IAccessible):
+
+	def _get_role(self):
+		return controlTypes.ROLE_STATICTEXT
+
+class MsoCommandBarToolBar(IAccessible):
+
+	def _get_isPresentableFocusAncestor(self):
+		# #4096: Many single controls are  wrapped in their own SmoCommandBar toolbar.
+		# Therefore suppress reporting of these toolbars in focus ancestry if they only have one child.
+		if self.childCount==1:
+			return False
+		return super(MsoCommandBarToolBar,self).isPresentableFocusAncestor
+
+	def _get_name(self):
+		name=super(MsoCommandBarToolBar,self).name
+		# #3407: overly verbose and programmatic toolbar label
+		if name and name.startswith('MSO Generic Control Container'):
+			name=u""
+		return name
+
+	description=None
+
+class BrokenMsoCommandBar(IAccessible):
+	"""Work around broken IAccessible implementation for Microsoft Office XP-2003 toolbars.
+	For these IAccessibles, accNavigate is rather broken
+	and retrieving only the first child with AccessibleChildren causes a crash.
+	"""
+
+	@classmethod
+	def appliesTo(cls, obj):
+		return obj.childCount > 0 and not IAccessibleHandler.accNavigate(obj.IAccessibleObject, obj.IAccessibleChildID, oleacc.NAVDIR_FIRSTCHILD)
+
+	def _get_firstChild(self):
+		# accNavigate incorrectly returns nothing for NAVDIR_FIRSTCHILD and requesting one child with AccessibleChildren causes a crash.
+		# Therefore, we must use accChild(1).
+		child = IAccessibleHandler.accChild(self.IAccessibleObject, 1)
+		if not child:
+			return None
+		return IAccessible(IAccessibleObject=child[0], IAccessibleChildID=child[1])
+
+	# accNavigate incorrectly returns the first child for NAVDIR_NEXT.
+	next = None
+	# description is redundant.
+	description = None
+
+	def _get_name(self):
+		name = super(BrokenMsoCommandBar, self).name
+		if name == "MSO Generic Control Container":
+			return None
+		return name
+
+class CommandBarListItem(IAccessible):
+	"""A list item in an MSO commandbar, that may be part of a color palet."""
+
+	COMPILED_RE = re.compile(r'RGB\(\d+, \d+, \d+\)',re.I)
+	def _get_rgbNameAndMatch(self):
+		name = super(CommandBarListItem,self).name
+		if self.COMPILED_RE.match(name):
+			matchRGB = True
+		else:
+			matchRGB = False
+		return name, matchRGB
+
+	def _get_name(self):
+		name, matchRGB = self.rgbNameAndMatch
+		if matchRGB:
+			import colors
+			return colors.RGB.fromString(name).name
+		else:
+			return name
+
+	def _get_description(self):
+		name, matchRGB = self.rgbNameAndMatch
+		if matchRGB:
+			import colors
+			rgb=colors.RGB.fromString(name)
+			# Translators: a color, broken down into its RGB red, green, blue parts.
+			return _("RGB red {rgb.red}, green {rgb.green}, blue {rgb.blue}").format(rgb=colors.RGB.fromString(name))
+		else:
+			return super(CommandBarListItem,self).description
+
+class SDMSymbols(SDM):
+
+	def _get_value(self):
+		#The value (symbol) is in a static text field somewhere in the direction of next.
+		# There can be multiple symbol lists all in a row, and these lists have their own static text labels, yet the active list's value field is always after them all.
+		# static text labels for these lists seem to have a keyboardShortcut, therefore we can skip over those.
+		next=self.next
+		while next:
+			if not next.keyboardShortcut and next.role==controlTypes.ROLE_STATICTEXT:
+				return next.name
+			next=next.next
+
+	def script_selectGraphic(self, gesture):
+		gesture.send()
+		eventHandler.queueEvent("valueChange",self)
+
+	__gestures = {
+		"kb:downArrow": "selectGraphic",
+		"kb:upArrow": "selectGraphic",
+		"kb:home": "selectGraphic",
+		"kb:end": "selectGraphic",
+		"kb:leftArrow": "selectGraphic",
+		"kb:rightArrow": "selectGraphic",
+	}