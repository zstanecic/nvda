#NVDAObjects/excel.py
#A part of NonVisual Desktop Access (NVDA)
#Copyright (C) 2006-2007 NVDA Contributors <http://www.nvda-project.org/>
#This file is covered by the GNU General Public License.
#See the file COPYING for more details.

from comtypes import COMError
import comtypes.automation
import wx
import time
import re
import oleacc
import ui
import config
import textInfos
import colors
import eventHandler
import api
from logHandler import log
import gui
import winUser
from displayModel import DisplayModelTextInfo
import controlTypes
from . import Window
from .. import NVDAObjectTextInfo
import scriptHandler

xlA1 = 1
xlRC = 2

re_RC=re.compile(r'R(?:\[(\d+)\])?C(?:\[(\d+)\])?')

class ExcelBase(Window):
	"""A base that all Excel NVDAObjects inherit from, which contains some useful methods."""

	@staticmethod
	def excelWindowObjectFromWindow(windowHandle):
		try:
			pDispatch=oleacc.AccessibleObjectFromWindow(windowHandle,winUser.OBJID_NATIVEOM,interface=comtypes.automation.IDispatch)
		except (COMError,WindowsError):
			return None
		return comtypes.client.dynamic.Dispatch(pDispatch)

	@staticmethod
	def getCellAddress(cell, external=False,format=xlA1):
		text=cell.Address(False, False, format, external)
		textList=text.split(':')
		if len(textList)==2:
			# Translators: Used to express an address range in excel.
			text=_("{start} through {end}").format(start=textList[0], end=textList[1])
		return text

	def fireFocusOnSelection(self):
		selection=self.excelWindowObject.Selection
		try:
			isMerged=selection.mergeCells
		except (COMError,NameError):
			isMerged=False
		if isMerged:
			obj=ExcelMergedCell(windowHandle=self.windowHandle,excelWindowObject=self.excelWindowObject,excelCellObject=selection.item(1))
		elif selection.Count>1:
			obj=ExcelSelection(windowHandle=self.windowHandle,excelWindowObject=self.excelWindowObject,excelRangeObject=selection)
		else:
			obj=ExcelCell(windowHandle=self.windowHandle,excelWindowObject=self.excelWindowObject,excelCellObject=selection)
		eventHandler.executeEvent("gainFocus",obj)

class Excel7Window(ExcelBase):
	"""An overlay class for Window for the EXCEL7 window class, which simply bounces focus to the active excel cell."""

	def _get_excelWindowObject(self):
		return self.excelWindowObjectFromWindow(self.windowHandle)

	def event_gainFocus(self):
		self.fireFocusOnSelection()

class ExcelWorksheet(ExcelBase):

	role=controlTypes.ROLE_TABLE

	def __init__(self,windowHandle=None,excelWindowObject=None,excelWorksheetObject=None):
		self.excelWindowObject=excelWindowObject
		self.excelWorksheetObject=excelWorksheetObject
		super(ExcelWorksheet,self).__init__(windowHandle=windowHandle)
		for gesture in self.__changeSelectionGestures:
			self.bindGesture(gesture, "changeSelection")

	def _get_name(self):
		return self.excelWorksheetObject.name

	def _isEqual(self, other):
		if not super(ExcelWorksheet, self)._isEqual(other):
			return False
		return self.excelWorksheetObject.index == other.excelWorksheetObject.index

	def _get_firstChild(self):
		cell=self.excelWorksheetObject.cells(1,1)
		return ExcelCell(windowHandle=self.windowHandle,excelWindowObject=self.excelWindowObject,excelCellObject=cell)

	def script_changeSelection(self,gesture):
		gesture.send()
		if scriptHandler.isScriptWaiting():
			# Prevent lag if keys are pressed rapidly.
			return
		self.fireFocusOnSelection()
	script_changeSelection.canPropagate=True

	__changeSelectionGestures = (
		"kb:tab",
		"kb:shift+tab",
		"kb:upArrow",
		"kb:downArrow",
		"kb:leftArrow",
		"kb:rightArrow",
		"kb:control+upArrow",
		"kb:control+downArrow",
		"kb:control+leftArrow",
		"kb:control+rightArrow",
		"kb:home",
		"kb:end",
		"kb:control+home",
		"kb:control+end",
		"kb:shift+upArrow",
		"kb:shift+downArrow",
		"kb:shift+leftArrow",
		"kb:shift+rightArrow",
		"kb:shift+control+upArrow",
		"kb:shift+control+downArrow",
		"kb:shift+control+leftArrow",
		"kb:shift+control+rightArrow",
		"kb:shift+home",
		"kb:shift+end",
		"kb:shift+control+home",
		"kb:shift+control+end",
		"kb:shift+space",
		"kb:control+space",
		"kb:control+pageUp",
		"kb:control+pageDown",
		"kb:control+a",
		"kb:control+v",
	)

class ExcelCellTextInfo(NVDAObjectTextInfo):

	def _getFormatFieldAndOffsets(self,offset,formatConfig,calculateOffsets=True):
		formatField=textInfos.FormatField()
		fontObj=self.obj.excelCellObject.font
		if formatConfig['reportFontName']:
			formatField['font-name']=fontObj.name
		if formatConfig['reportFontSize']:
			formatField['font-size']=str(fontObj.size)
		if formatConfig['reportFontAttributes']:
			formatField['bold']=fontObj.bold
			formatField['italic']=fontObj.italic
			formatField['underline']=fontObj.underline
		if formatConfig['reportColor']:
			try:
				formatField['color']=colors.RGB.fromCOLORREF(int(fontObj.color))
			except COMError:
				pass
			try:
				formatField['background-color']=colors.RGB.fromCOLORREF(int(self.obj.excelCellObject.interior.color))
			except COMError:
				pass
		return formatField,(self._startOffset,self._endOffset)

class ExcelCell(ExcelBase):

	columnHeaderRows={}
	rowHeaderColumns={}

	def _get_columnHeaderText(self):
		tableID=self.tableID
		rowNumber=self.rowNumber
		columnNumber=self.columnNumber
		columnHeaderRow=self.columnHeaderRows.get(tableID) or None
		if columnHeaderRow and rowNumber>columnHeaderRow:
			return self.excelCellObject.parent.cells(columnHeaderRow,columnNumber).text

	def _get_rowHeaderText(self):
		tableID=self.tableID
		rowNumber=self.rowNumber
		columnNumber=self.columnNumber
		rowHeaderColumn=self.rowHeaderColumns.get(tableID) or None
		if rowHeaderColumn and columnNumber>rowHeaderColumn:
			return self.excelCellObject.parent.cells(rowNumber,rowHeaderColumn).text

	def _getDropdown(self):
		w=winUser.getAncestor(self.windowHandle,winUser.GA_ROOT)
		if not w:
			log.debugWarning("Could not get ancestor window (GA_ROOT)")
			return
		obj=Window(windowHandle=w,chooseBestAPI=False)
		if not obj:
			log.debugWarning("Could not instnaciate NVDAObject for ancestor window")
			return
		threadID=obj.windowThreadID
		while not eventHandler.isPendingEvents("gainFocus"):
			obj=obj.previous
			if not obj or not isinstance(obj,Window) or obj.windowThreadID!=threadID:
				log.debugWarning("Could not locate dropdown list in previous objects")
				return
			if obj.windowClassName=='EXCEL:':
				break
		return obj

	def script_openDropdown(self,gesture):
		gesture.send()
		count=0
		d=None
		while count<5:
			d=self._getDropdown()
			if d:
				break
			count+=1
			log.debugWarning("get dropdown fail %d"%count)
			api.processPendingEvents(processEventQueue=False)
			time.sleep(0.1)
		if not d:
			log.debugWarning("Failed to get dropDown, giving up")
			return
		d.parent=self
		eventHandler.queueEvent("gainFocus",d)

	def script_setColumnHeaderRow(self,gesture):
		scriptCount=scriptHandler.getLastScriptRepeatCount()
		tableID=self.tableID
		if not config.conf['documentFormatting']['reportTableHeaders']:
			# Translators: a message reported in the SetColumnHeaderRow script for Excel.
			ui.message(_("Cannot set headers. Please enable reporting of table headers in Document Formatting Settings"))
			return
		if scriptCount==0:
			self.columnHeaderRows[tableID]=self.rowNumber
			# Translators: a message reported in the SetColumnHeaderRow script for Excel.
			ui.message(_("Set column header row"))
		elif scriptCount==1 and tableID in self.columnHeaderRows:
			del self.columnHeaderRows[tableID]
			# Translators: a message reported in the SetColumnHeaderRow script for Excel.
			ui.message(_("Cleared column header row"))
	script_setColumnHeaderRow.__doc__=_("Pressing once will set the current row as the row where column headers should be found. Pressing twice clears the setting.")

	def script_setRowHeaderColumn(self,gesture):
		scriptCount=scriptHandler.getLastScriptRepeatCount()
		tableID=self.tableID
		if not config.conf['documentFormatting']['reportTableHeaders']:
			# Translators: a message reported in the SetRowHeaderColumn script for Excel.
			ui.message(_("Cannot set headers. Please enable reporting of table headers in Document Formatting Settings"))
			return
		if scriptCount==0:
			self.rowHeaderColumns[tableID]=self.columnNumber
			# Translators: a message reported in the SetRowHeaderColumn script for Excel.
			ui.message(_("Set row header column"))
		elif scriptCount==1 and tableID in self.rowHeaderColumns:
			del self.rowHeaderColumns[tableID]
			# Translators: a message reported in the SetRowHeaderColumn script for Excel.
			ui.message(_("Cleared row header column"))
	script_setRowHeaderColumn.__doc__=_("Pressing once will set the current column as the column where row headers should be found. Pressing twice clears the setting.")

	@classmethod
	def kwargsFromSuper(cls,kwargs,relation=None):
		windowHandle=kwargs['windowHandle']
		excelWindowObject=cls.excelWindowObjectFromWindow(windowHandle)
		if not excelWindowObject:
			return False
		if isinstance(relation,tuple):
			excelCellObject=excelWindowObject.rangeFromPoint(relation[0],relation[1])
		else:
			excelCellObject=excelWindowObject.ActiveCell
		if not excelCellObject:
			return False
		kwargs['excelWindowObject']=excelWindowObject
		kwargs['excelCellObject']=excelCellObject
		return True

	def __init__(self,windowHandle=None,excelWindowObject=None,excelCellObject=None):
		self.excelWindowObject=excelWindowObject
		self.excelCellObject=excelCellObject
		super(ExcelCell,self).__init__(windowHandle=windowHandle)

	def _get_role(self):
		try:
			linkCount=self.excelCellObject.hyperlinks.count
		except (COMError,NameError,AttributeError):
			linkCount=None
		if linkCount:
			return controlTypes.ROLE_LINK
		return controlTypes.ROLE_TABLECELL

	TextInfo=ExcelCellTextInfo

	def _isEqual(self,other):
		if not super(ExcelCell,self)._isEqual(other):
			return False
		thisAddr=self.getCellAddress(self.excelCellObject,True)
		try:
			otherAddr=self.getCellAddress(other.excelCellObject,True)
		except COMError:
			#When cutting and pasting the old selection can become broken
			return False
		return thisAddr==otherAddr

	def _get_cellCoordsText(self):
		return self.getCellAddress(self.excelCellObject)

	def _get__rowAndColumnNumber(self):
		rc=self.excelCellObject.address(False,False,xlRC,False)
		return [int(x)+1 if x else 1 for x in re_RC.match(rc).groups()]

	def _get_rowNumber(self):
		return self._rowAndColumnNumber[0]

	def _get_columnNumber(self):
		return self._rowAndColumnNumber[1]

	def _get_tableID(self):
		address=self.excelCellObject.address(1,1,0,1)
		ID="".join(address.split('!')[:-1])
		ID="%s %s"%(ID,self.windowHandle)
		return ID

<<<<<<< HEAD

	def _get_value(self):
=======
	def _get_name(self):
>>>>>>> c1764210
		return self.excelCellObject.Text

	def _get_description(self):
		# Translators: This is presented in Excel when the current cell contains a formula.
		return _("has formula") if self.excelCellObject.HasFormula else ""

	def _get_parent(self):
		worksheet=self.excelCellObject.Worksheet
		return ExcelWorksheet(windowHandle=self.windowHandle,excelWindowObject=self.excelWindowObject,excelWorksheetObject=worksheet)

	def _get_next(self):
		try:
			next=self.excelCellObject.next
		except COMError:
			next=None
		if next:
			return ExcelCell(windowHandle=self.windowHandle,excelWindowObject=self.excelWindowObject,excelCellObject=next)

	def _get_previous(self):
		try:
			previous=self.excelCellObject.previous
		except COMError:
			previous=None
		if previous:
			return ExcelCell(windowHandle=self.windowHandle,excelWindowObject=self.excelWindowObject,excelCellObject=previous)

	__gestures = {
		"kb:NVDA+shift+c": "setColumnHeaderRow",
		"kb:NVDA+shift+r": "setRowHeaderColumn",
		"kb:alt+downArrow":"openDropdown",
	}

class ExcelSelection(ExcelBase):

	role=controlTypes.ROLE_TABLECELL

	def __init__(self,windowHandle=None,excelWindowObject=None,excelRangeObject=None):
		self.excelWindowObject=excelWindowObject
		self.excelRangeObject=excelRangeObject
		super(ExcelSelection,self).__init__(windowHandle=windowHandle)

	def _get_states(self):
		states=super(ExcelSelection,self).states
		states.add(controlTypes.STATE_SELECTED)
		return states

	def _get_name(self):
		firstCell=self.excelRangeObject.Item(1)
		lastCell=self.excelRangeObject.Item(self.excelRangeObject.Count)
		# Translators: This is presented in Excel to show the current selection, for example 'a1 c3 through a10 c10'
		return _("{firstAddress} {firstContent} through {lastAddress} {lastContent}").format(firstAddress=self.getCellAddress(firstCell),firstContent=firstCell.Text,lastAddress=self.getCellAddress(lastCell),lastContent=lastCell.Text)

	def _get_parent(self):
		worksheet=self.excelRangeObject.Worksheet
		return ExcelWorksheet(windowHandle=self.windowHandle,excelWindowObject=self.excelWindowObject,excelWorksheetObject=worksheet)

	#Its useful for an excel selection to be announced with reportSelection script
	def makeTextInfo(self,position):
		if position==textInfos.POSITION_SELECTION:
			position=textInfos.POSITION_ALL
		return super(ExcelSelection,self).makeTextInfo(position)

class ExcelDropdownItem(Window):

	firstChild=None
	lastChild=None
	children=[]
	role=controlTypes.ROLE_LISTITEM

	def __init__(self,parent=None,name=None,states=None,index=None):
		self.name=name
		self.states=states
		self.parent=parent
		self.index=index
		super(ExcelDropdownItem,self).__init__(windowHandle=parent.windowHandle)

	def _get_previous(self):
		newIndex=self.index-1
		if newIndex>=0:
			return self.parent.children[newIndex]

	def _get_next(self):
		newIndex=self.index+1
		if newIndex<self.parent.childCount:
			return self.parent.children[newIndex]

	def _get_positionInfo(self):
		return {'indexInGroup':self.index+1,'similarItemsInGroup':self.parent.childCount,}

class ExcelDropdown(Window):

	@classmethod
	def kwargsFromSuper(cls,kwargs,relation=None):
		return kwargs

	role=controlTypes.ROLE_LIST
	excelCell=None

	def _get__highlightColors(self):
		background=colors.RGB.fromCOLORREF(winUser.user32.GetSysColor(13))
		foreground=colors.RGB.fromCOLORREF(winUser.user32.GetSysColor(14))
		self._highlightColors=(background,foreground)
		return self._highlightColors

	def _get_children(self):
		children=[]
		index=0
		states=set()
		for item in DisplayModelTextInfo(self,textInfos.POSITION_ALL).getTextWithFields():
			if isinstance(item,textInfos.FieldCommand) and item.command=="formatChange":
				states=set([controlTypes.STATE_SELECTABLE])
				foreground=item.field.get('color',None)
				background=item.field.get('background-color',None)
				if (background,foreground)==self._highlightColors:
					states.add(controlTypes.STATE_SELECTED)
			if isinstance(item,basestring):
				obj=ExcelDropdownItem(parent=self,name=item,states=states,index=index)
				children.append(obj)
				index+=1
		return children

	def _get_childCount(self):
		return len(self.children)

	def _get_firstChild(self):
		return self.children[0]
	def _get_selection(self):
		for child in self.children:
			if controlTypes.STATE_SELECTED in child.states:
				return child

	def script_selectionChange(self,gesture):
		gesture.send()
		newFocus=self.selection or self
		if eventHandler.lastQueuedFocusObject is newFocus: return
		eventHandler.queueEvent("gainFocus",newFocus)
	script_selectionChange.canPropagate=True

	def script_closeDropdown(self,gesture):
		gesture.send()
		eventHandler.queueEvent("gainFocus",self.parent)
	script_closeDropdown.canPropagate=True

	__gestures={
		"kb:downArrow":"selectionChange",
		"kb:upArrow":"selectionChange",
		"kb:leftArrow":"selectionChange",
		"kb:rightArrow":"selectionChange",
		"kb:home":"selectionChange",
		"kb:end":"selectionChange",
		"kb:escape":"closeDropdown",
		"kb:enter":"closeDropdown",
		"kb:space":"closeDropdown",
	}

	def event_gainFocus(self):
		child=self.selection
		if not child and self.childCount>0:
			child=self.children[0]
		if child:
			eventHandler.queueEvent("focusEntered",self)
			eventHandler.queueEvent("gainFocus",child)
		else:
			super(ExcelDropdown,self).event_gainFocus()

class ExcelMergedCell(ExcelCell):

	def _get_cellCoordsText(self):
		return self.getCellAddress(self.excelCellObject.mergeArea)
<|MERGE_RESOLUTION|>--- conflicted
+++ resolved
@@ -1,494 +1,489 @@
-#NVDAObjects/excel.py
-#A part of NonVisual Desktop Access (NVDA)
-#Copyright (C) 2006-2007 NVDA Contributors <http://www.nvda-project.org/>
-#This file is covered by the GNU General Public License.
-#See the file COPYING for more details.
-
-from comtypes import COMError
-import comtypes.automation
-import wx
-import time
-import re
-import oleacc
-import ui
-import config
-import textInfos
-import colors
-import eventHandler
-import api
-from logHandler import log
-import gui
-import winUser
-from displayModel import DisplayModelTextInfo
-import controlTypes
-from . import Window
-from .. import NVDAObjectTextInfo
-import scriptHandler
-
-xlA1 = 1
-xlRC = 2
-
-re_RC=re.compile(r'R(?:\[(\d+)\])?C(?:\[(\d+)\])?')
-
-class ExcelBase(Window):
-	"""A base that all Excel NVDAObjects inherit from, which contains some useful methods."""
-
-	@staticmethod
-	def excelWindowObjectFromWindow(windowHandle):
-		try:
-			pDispatch=oleacc.AccessibleObjectFromWindow(windowHandle,winUser.OBJID_NATIVEOM,interface=comtypes.automation.IDispatch)
-		except (COMError,WindowsError):
-			return None
-		return comtypes.client.dynamic.Dispatch(pDispatch)
-
-	@staticmethod
-	def getCellAddress(cell, external=False,format=xlA1):
-		text=cell.Address(False, False, format, external)
-		textList=text.split(':')
-		if len(textList)==2:
-			# Translators: Used to express an address range in excel.
-			text=_("{start} through {end}").format(start=textList[0], end=textList[1])
-		return text
-
-	def fireFocusOnSelection(self):
-		selection=self.excelWindowObject.Selection
-		try:
-			isMerged=selection.mergeCells
-		except (COMError,NameError):
-			isMerged=False
-		if isMerged:
-			obj=ExcelMergedCell(windowHandle=self.windowHandle,excelWindowObject=self.excelWindowObject,excelCellObject=selection.item(1))
-		elif selection.Count>1:
-			obj=ExcelSelection(windowHandle=self.windowHandle,excelWindowObject=self.excelWindowObject,excelRangeObject=selection)
-		else:
-			obj=ExcelCell(windowHandle=self.windowHandle,excelWindowObject=self.excelWindowObject,excelCellObject=selection)
-		eventHandler.executeEvent("gainFocus",obj)
-
-class Excel7Window(ExcelBase):
-	"""An overlay class for Window for the EXCEL7 window class, which simply bounces focus to the active excel cell."""
-
-	def _get_excelWindowObject(self):
-		return self.excelWindowObjectFromWindow(self.windowHandle)
-
-	def event_gainFocus(self):
-		self.fireFocusOnSelection()
-
-class ExcelWorksheet(ExcelBase):
-
-	role=controlTypes.ROLE_TABLE
-
-	def __init__(self,windowHandle=None,excelWindowObject=None,excelWorksheetObject=None):
-		self.excelWindowObject=excelWindowObject
-		self.excelWorksheetObject=excelWorksheetObject
-		super(ExcelWorksheet,self).__init__(windowHandle=windowHandle)
-		for gesture in self.__changeSelectionGestures:
-			self.bindGesture(gesture, "changeSelection")
-
-	def _get_name(self):
-		return self.excelWorksheetObject.name
-
-	def _isEqual(self, other):
-		if not super(ExcelWorksheet, self)._isEqual(other):
-			return False
-		return self.excelWorksheetObject.index == other.excelWorksheetObject.index
-
-	def _get_firstChild(self):
-		cell=self.excelWorksheetObject.cells(1,1)
-		return ExcelCell(windowHandle=self.windowHandle,excelWindowObject=self.excelWindowObject,excelCellObject=cell)
-
-	def script_changeSelection(self,gesture):
-		gesture.send()
-		if scriptHandler.isScriptWaiting():
-			# Prevent lag if keys are pressed rapidly.
-			return
-		self.fireFocusOnSelection()
-	script_changeSelection.canPropagate=True
-
-	__changeSelectionGestures = (
-		"kb:tab",
-		"kb:shift+tab",
-		"kb:upArrow",
-		"kb:downArrow",
-		"kb:leftArrow",
-		"kb:rightArrow",
-		"kb:control+upArrow",
-		"kb:control+downArrow",
-		"kb:control+leftArrow",
-		"kb:control+rightArrow",
-		"kb:home",
-		"kb:end",
-		"kb:control+home",
-		"kb:control+end",
-		"kb:shift+upArrow",
-		"kb:shift+downArrow",
-		"kb:shift+leftArrow",
-		"kb:shift+rightArrow",
-		"kb:shift+control+upArrow",
-		"kb:shift+control+downArrow",
-		"kb:shift+control+leftArrow",
-		"kb:shift+control+rightArrow",
-		"kb:shift+home",
-		"kb:shift+end",
-		"kb:shift+control+home",
-		"kb:shift+control+end",
-		"kb:shift+space",
-		"kb:control+space",
-		"kb:control+pageUp",
-		"kb:control+pageDown",
-		"kb:control+a",
-		"kb:control+v",
-	)
-
-class ExcelCellTextInfo(NVDAObjectTextInfo):
-
-	def _getFormatFieldAndOffsets(self,offset,formatConfig,calculateOffsets=True):
-		formatField=textInfos.FormatField()
-		fontObj=self.obj.excelCellObject.font
-		if formatConfig['reportFontName']:
-			formatField['font-name']=fontObj.name
-		if formatConfig['reportFontSize']:
-			formatField['font-size']=str(fontObj.size)
-		if formatConfig['reportFontAttributes']:
-			formatField['bold']=fontObj.bold
-			formatField['italic']=fontObj.italic
-			formatField['underline']=fontObj.underline
-		if formatConfig['reportColor']:
-			try:
-				formatField['color']=colors.RGB.fromCOLORREF(int(fontObj.color))
-			except COMError:
-				pass
-			try:
-				formatField['background-color']=colors.RGB.fromCOLORREF(int(self.obj.excelCellObject.interior.color))
-			except COMError:
-				pass
-		return formatField,(self._startOffset,self._endOffset)
-
-class ExcelCell(ExcelBase):
-
-	columnHeaderRows={}
-	rowHeaderColumns={}
-
-	def _get_columnHeaderText(self):
-		tableID=self.tableID
-		rowNumber=self.rowNumber
-		columnNumber=self.columnNumber
-		columnHeaderRow=self.columnHeaderRows.get(tableID) or None
-		if columnHeaderRow and rowNumber>columnHeaderRow:
-			return self.excelCellObject.parent.cells(columnHeaderRow,columnNumber).text
-
-	def _get_rowHeaderText(self):
-		tableID=self.tableID
-		rowNumber=self.rowNumber
-		columnNumber=self.columnNumber
-		rowHeaderColumn=self.rowHeaderColumns.get(tableID) or None
-		if rowHeaderColumn and columnNumber>rowHeaderColumn:
-			return self.excelCellObject.parent.cells(rowNumber,rowHeaderColumn).text
-
-	def _getDropdown(self):
-		w=winUser.getAncestor(self.windowHandle,winUser.GA_ROOT)
-		if not w:
-			log.debugWarning("Could not get ancestor window (GA_ROOT)")
-			return
-		obj=Window(windowHandle=w,chooseBestAPI=False)
-		if not obj:
-			log.debugWarning("Could not instnaciate NVDAObject for ancestor window")
-			return
-		threadID=obj.windowThreadID
-		while not eventHandler.isPendingEvents("gainFocus"):
-			obj=obj.previous
-			if not obj or not isinstance(obj,Window) or obj.windowThreadID!=threadID:
-				log.debugWarning("Could not locate dropdown list in previous objects")
-				return
-			if obj.windowClassName=='EXCEL:':
-				break
-		return obj
-
-	def script_openDropdown(self,gesture):
-		gesture.send()
-		count=0
-		d=None
-		while count<5:
-			d=self._getDropdown()
-			if d:
-				break
-			count+=1
-			log.debugWarning("get dropdown fail %d"%count)
-			api.processPendingEvents(processEventQueue=False)
-			time.sleep(0.1)
-		if not d:
-			log.debugWarning("Failed to get dropDown, giving up")
-			return
-		d.parent=self
-		eventHandler.queueEvent("gainFocus",d)
-
-	def script_setColumnHeaderRow(self,gesture):
-		scriptCount=scriptHandler.getLastScriptRepeatCount()
-		tableID=self.tableID
-		if not config.conf['documentFormatting']['reportTableHeaders']:
-			# Translators: a message reported in the SetColumnHeaderRow script for Excel.
-			ui.message(_("Cannot set headers. Please enable reporting of table headers in Document Formatting Settings"))
-			return
-		if scriptCount==0:
-			self.columnHeaderRows[tableID]=self.rowNumber
-			# Translators: a message reported in the SetColumnHeaderRow script for Excel.
-			ui.message(_("Set column header row"))
-		elif scriptCount==1 and tableID in self.columnHeaderRows:
-			del self.columnHeaderRows[tableID]
-			# Translators: a message reported in the SetColumnHeaderRow script for Excel.
-			ui.message(_("Cleared column header row"))
-	script_setColumnHeaderRow.__doc__=_("Pressing once will set the current row as the row where column headers should be found. Pressing twice clears the setting.")
-
-	def script_setRowHeaderColumn(self,gesture):
-		scriptCount=scriptHandler.getLastScriptRepeatCount()
-		tableID=self.tableID
-		if not config.conf['documentFormatting']['reportTableHeaders']:
-			# Translators: a message reported in the SetRowHeaderColumn script for Excel.
-			ui.message(_("Cannot set headers. Please enable reporting of table headers in Document Formatting Settings"))
-			return
-		if scriptCount==0:
-			self.rowHeaderColumns[tableID]=self.columnNumber
-			# Translators: a message reported in the SetRowHeaderColumn script for Excel.
-			ui.message(_("Set row header column"))
-		elif scriptCount==1 and tableID in self.rowHeaderColumns:
-			del self.rowHeaderColumns[tableID]
-			# Translators: a message reported in the SetRowHeaderColumn script for Excel.
-			ui.message(_("Cleared row header column"))
-	script_setRowHeaderColumn.__doc__=_("Pressing once will set the current column as the column where row headers should be found. Pressing twice clears the setting.")
-
-	@classmethod
-	def kwargsFromSuper(cls,kwargs,relation=None):
-		windowHandle=kwargs['windowHandle']
-		excelWindowObject=cls.excelWindowObjectFromWindow(windowHandle)
-		if not excelWindowObject:
-			return False
-		if isinstance(relation,tuple):
-			excelCellObject=excelWindowObject.rangeFromPoint(relation[0],relation[1])
-		else:
-			excelCellObject=excelWindowObject.ActiveCell
-		if not excelCellObject:
-			return False
-		kwargs['excelWindowObject']=excelWindowObject
-		kwargs['excelCellObject']=excelCellObject
-		return True
-
-	def __init__(self,windowHandle=None,excelWindowObject=None,excelCellObject=None):
-		self.excelWindowObject=excelWindowObject
-		self.excelCellObject=excelCellObject
-		super(ExcelCell,self).__init__(windowHandle=windowHandle)
-
-	def _get_role(self):
-		try:
-			linkCount=self.excelCellObject.hyperlinks.count
-		except (COMError,NameError,AttributeError):
-			linkCount=None
-		if linkCount:
-			return controlTypes.ROLE_LINK
-		return controlTypes.ROLE_TABLECELL
-
-	TextInfo=ExcelCellTextInfo
-
-	def _isEqual(self,other):
-		if not super(ExcelCell,self)._isEqual(other):
-			return False
-		thisAddr=self.getCellAddress(self.excelCellObject,True)
-		try:
-			otherAddr=self.getCellAddress(other.excelCellObject,True)
-		except COMError:
-			#When cutting and pasting the old selection can become broken
-			return False
-		return thisAddr==otherAddr
-
-	def _get_cellCoordsText(self):
-		return self.getCellAddress(self.excelCellObject)
-
-	def _get__rowAndColumnNumber(self):
-		rc=self.excelCellObject.address(False,False,xlRC,False)
-		return [int(x)+1 if x else 1 for x in re_RC.match(rc).groups()]
-
-	def _get_rowNumber(self):
-		return self._rowAndColumnNumber[0]
-
-	def _get_columnNumber(self):
-		return self._rowAndColumnNumber[1]
-
-	def _get_tableID(self):
-		address=self.excelCellObject.address(1,1,0,1)
-		ID="".join(address.split('!')[:-1])
-		ID="%s %s"%(ID,self.windowHandle)
-		return ID
-
-<<<<<<< HEAD
-
-	def _get_value(self):
-=======
-	def _get_name(self):
->>>>>>> c1764210
-		return self.excelCellObject.Text
-
-	def _get_description(self):
-		# Translators: This is presented in Excel when the current cell contains a formula.
-		return _("has formula") if self.excelCellObject.HasFormula else ""
-
-	def _get_parent(self):
-		worksheet=self.excelCellObject.Worksheet
-		return ExcelWorksheet(windowHandle=self.windowHandle,excelWindowObject=self.excelWindowObject,excelWorksheetObject=worksheet)
-
-	def _get_next(self):
-		try:
-			next=self.excelCellObject.next
-		except COMError:
-			next=None
-		if next:
-			return ExcelCell(windowHandle=self.windowHandle,excelWindowObject=self.excelWindowObject,excelCellObject=next)
-
-	def _get_previous(self):
-		try:
-			previous=self.excelCellObject.previous
-		except COMError:
-			previous=None
-		if previous:
-			return ExcelCell(windowHandle=self.windowHandle,excelWindowObject=self.excelWindowObject,excelCellObject=previous)
-
-	__gestures = {
-		"kb:NVDA+shift+c": "setColumnHeaderRow",
-		"kb:NVDA+shift+r": "setRowHeaderColumn",
-		"kb:alt+downArrow":"openDropdown",
-	}
-
-class ExcelSelection(ExcelBase):
-
-	role=controlTypes.ROLE_TABLECELL
-
-	def __init__(self,windowHandle=None,excelWindowObject=None,excelRangeObject=None):
-		self.excelWindowObject=excelWindowObject
-		self.excelRangeObject=excelRangeObject
-		super(ExcelSelection,self).__init__(windowHandle=windowHandle)
-
-	def _get_states(self):
-		states=super(ExcelSelection,self).states
-		states.add(controlTypes.STATE_SELECTED)
-		return states
-
-	def _get_name(self):
-		firstCell=self.excelRangeObject.Item(1)
-		lastCell=self.excelRangeObject.Item(self.excelRangeObject.Count)
-		# Translators: This is presented in Excel to show the current selection, for example 'a1 c3 through a10 c10'
-		return _("{firstAddress} {firstContent} through {lastAddress} {lastContent}").format(firstAddress=self.getCellAddress(firstCell),firstContent=firstCell.Text,lastAddress=self.getCellAddress(lastCell),lastContent=lastCell.Text)
-
-	def _get_parent(self):
-		worksheet=self.excelRangeObject.Worksheet
-		return ExcelWorksheet(windowHandle=self.windowHandle,excelWindowObject=self.excelWindowObject,excelWorksheetObject=worksheet)
-
-	#Its useful for an excel selection to be announced with reportSelection script
-	def makeTextInfo(self,position):
-		if position==textInfos.POSITION_SELECTION:
-			position=textInfos.POSITION_ALL
-		return super(ExcelSelection,self).makeTextInfo(position)
-
-class ExcelDropdownItem(Window):
-
-	firstChild=None
-	lastChild=None
-	children=[]
-	role=controlTypes.ROLE_LISTITEM
-
-	def __init__(self,parent=None,name=None,states=None,index=None):
-		self.name=name
-		self.states=states
-		self.parent=parent
-		self.index=index
-		super(ExcelDropdownItem,self).__init__(windowHandle=parent.windowHandle)
-
-	def _get_previous(self):
-		newIndex=self.index-1
-		if newIndex>=0:
-			return self.parent.children[newIndex]
-
-	def _get_next(self):
-		newIndex=self.index+1
-		if newIndex<self.parent.childCount:
-			return self.parent.children[newIndex]
-
-	def _get_positionInfo(self):
-		return {'indexInGroup':self.index+1,'similarItemsInGroup':self.parent.childCount,}
-
-class ExcelDropdown(Window):
-
-	@classmethod
-	def kwargsFromSuper(cls,kwargs,relation=None):
-		return kwargs
-
-	role=controlTypes.ROLE_LIST
-	excelCell=None
-
-	def _get__highlightColors(self):
-		background=colors.RGB.fromCOLORREF(winUser.user32.GetSysColor(13))
-		foreground=colors.RGB.fromCOLORREF(winUser.user32.GetSysColor(14))
-		self._highlightColors=(background,foreground)
-		return self._highlightColors
-
-	def _get_children(self):
-		children=[]
-		index=0
-		states=set()
-		for item in DisplayModelTextInfo(self,textInfos.POSITION_ALL).getTextWithFields():
-			if isinstance(item,textInfos.FieldCommand) and item.command=="formatChange":
-				states=set([controlTypes.STATE_SELECTABLE])
-				foreground=item.field.get('color',None)
-				background=item.field.get('background-color',None)
-				if (background,foreground)==self._highlightColors:
-					states.add(controlTypes.STATE_SELECTED)
-			if isinstance(item,basestring):
-				obj=ExcelDropdownItem(parent=self,name=item,states=states,index=index)
-				children.append(obj)
-				index+=1
-		return children
-
-	def _get_childCount(self):
-		return len(self.children)
-
-	def _get_firstChild(self):
-		return self.children[0]
-	def _get_selection(self):
-		for child in self.children:
-			if controlTypes.STATE_SELECTED in child.states:
-				return child
-
-	def script_selectionChange(self,gesture):
-		gesture.send()
-		newFocus=self.selection or self
-		if eventHandler.lastQueuedFocusObject is newFocus: return
-		eventHandler.queueEvent("gainFocus",newFocus)
-	script_selectionChange.canPropagate=True
-
-	def script_closeDropdown(self,gesture):
-		gesture.send()
-		eventHandler.queueEvent("gainFocus",self.parent)
-	script_closeDropdown.canPropagate=True
-
-	__gestures={
-		"kb:downArrow":"selectionChange",
-		"kb:upArrow":"selectionChange",
-		"kb:leftArrow":"selectionChange",
-		"kb:rightArrow":"selectionChange",
-		"kb:home":"selectionChange",
-		"kb:end":"selectionChange",
-		"kb:escape":"closeDropdown",
-		"kb:enter":"closeDropdown",
-		"kb:space":"closeDropdown",
-	}
-
-	def event_gainFocus(self):
-		child=self.selection
-		if not child and self.childCount>0:
-			child=self.children[0]
-		if child:
-			eventHandler.queueEvent("focusEntered",self)
-			eventHandler.queueEvent("gainFocus",child)
-		else:
-			super(ExcelDropdown,self).event_gainFocus()
-
-class ExcelMergedCell(ExcelCell):
-
-	def _get_cellCoordsText(self):
-		return self.getCellAddress(self.excelCellObject.mergeArea)
+#NVDAObjects/excel.py
+#A part of NonVisual Desktop Access (NVDA)
+#Copyright (C) 2006-2007 NVDA Contributors <http://www.nvda-project.org/>
+#This file is covered by the GNU General Public License.
+#See the file COPYING for more details.
+
+from comtypes import COMError
+import comtypes.automation
+import wx
+import time
+import re
+import oleacc
+import ui
+import config
+import textInfos
+import colors
+import eventHandler
+import api
+from logHandler import log
+import gui
+import winUser
+from displayModel import DisplayModelTextInfo
+import controlTypes
+from . import Window
+from .. import NVDAObjectTextInfo
+import scriptHandler
+
+xlA1 = 1
+xlRC = 2
+
+re_RC=re.compile(r'R(?:\[(\d+)\])?C(?:\[(\d+)\])?')
+
+class ExcelBase(Window):
+	"""A base that all Excel NVDAObjects inherit from, which contains some useful methods."""
+
+	@staticmethod
+	def excelWindowObjectFromWindow(windowHandle):
+		try:
+			pDispatch=oleacc.AccessibleObjectFromWindow(windowHandle,winUser.OBJID_NATIVEOM,interface=comtypes.automation.IDispatch)
+		except (COMError,WindowsError):
+			return None
+		return comtypes.client.dynamic.Dispatch(pDispatch)
+
+	@staticmethod
+	def getCellAddress(cell, external=False,format=xlA1):
+		text=cell.Address(False, False, format, external)
+		textList=text.split(':')
+		if len(textList)==2:
+			# Translators: Used to express an address range in excel.
+			text=_("{start} through {end}").format(start=textList[0], end=textList[1])
+		return text
+
+	def fireFocusOnSelection(self):
+		selection=self.excelWindowObject.Selection
+		try:
+			isMerged=selection.mergeCells
+		except (COMError,NameError):
+			isMerged=False
+		if isMerged:
+			obj=ExcelMergedCell(windowHandle=self.windowHandle,excelWindowObject=self.excelWindowObject,excelCellObject=selection.item(1))
+		elif selection.Count>1:
+			obj=ExcelSelection(windowHandle=self.windowHandle,excelWindowObject=self.excelWindowObject,excelRangeObject=selection)
+		else:
+			obj=ExcelCell(windowHandle=self.windowHandle,excelWindowObject=self.excelWindowObject,excelCellObject=selection)
+		eventHandler.executeEvent("gainFocus",obj)
+
+class Excel7Window(ExcelBase):
+	"""An overlay class for Window for the EXCEL7 window class, which simply bounces focus to the active excel cell."""
+
+	def _get_excelWindowObject(self):
+		return self.excelWindowObjectFromWindow(self.windowHandle)
+
+	def event_gainFocus(self):
+		self.fireFocusOnSelection()
+
+class ExcelWorksheet(ExcelBase):
+
+	role=controlTypes.ROLE_TABLE
+
+	def __init__(self,windowHandle=None,excelWindowObject=None,excelWorksheetObject=None):
+		self.excelWindowObject=excelWindowObject
+		self.excelWorksheetObject=excelWorksheetObject
+		super(ExcelWorksheet,self).__init__(windowHandle=windowHandle)
+		for gesture in self.__changeSelectionGestures:
+			self.bindGesture(gesture, "changeSelection")
+
+	def _get_name(self):
+		return self.excelWorksheetObject.name
+
+	def _isEqual(self, other):
+		if not super(ExcelWorksheet, self)._isEqual(other):
+			return False
+		return self.excelWorksheetObject.index == other.excelWorksheetObject.index
+
+	def _get_firstChild(self):
+		cell=self.excelWorksheetObject.cells(1,1)
+		return ExcelCell(windowHandle=self.windowHandle,excelWindowObject=self.excelWindowObject,excelCellObject=cell)
+
+	def script_changeSelection(self,gesture):
+		gesture.send()
+		if scriptHandler.isScriptWaiting():
+			# Prevent lag if keys are pressed rapidly.
+			return
+		self.fireFocusOnSelection()
+	script_changeSelection.canPropagate=True
+
+	__changeSelectionGestures = (
+		"kb:tab",
+		"kb:shift+tab",
+		"kb:upArrow",
+		"kb:downArrow",
+		"kb:leftArrow",
+		"kb:rightArrow",
+		"kb:control+upArrow",
+		"kb:control+downArrow",
+		"kb:control+leftArrow",
+		"kb:control+rightArrow",
+		"kb:home",
+		"kb:end",
+		"kb:control+home",
+		"kb:control+end",
+		"kb:shift+upArrow",
+		"kb:shift+downArrow",
+		"kb:shift+leftArrow",
+		"kb:shift+rightArrow",
+		"kb:shift+control+upArrow",
+		"kb:shift+control+downArrow",
+		"kb:shift+control+leftArrow",
+		"kb:shift+control+rightArrow",
+		"kb:shift+home",
+		"kb:shift+end",
+		"kb:shift+control+home",
+		"kb:shift+control+end",
+		"kb:shift+space",
+		"kb:control+space",
+		"kb:control+pageUp",
+		"kb:control+pageDown",
+		"kb:control+a",
+		"kb:control+v",
+	)
+
+class ExcelCellTextInfo(NVDAObjectTextInfo):
+
+	def _getFormatFieldAndOffsets(self,offset,formatConfig,calculateOffsets=True):
+		formatField=textInfos.FormatField()
+		fontObj=self.obj.excelCellObject.font
+		if formatConfig['reportFontName']:
+			formatField['font-name']=fontObj.name
+		if formatConfig['reportFontSize']:
+			formatField['font-size']=str(fontObj.size)
+		if formatConfig['reportFontAttributes']:
+			formatField['bold']=fontObj.bold
+			formatField['italic']=fontObj.italic
+			formatField['underline']=fontObj.underline
+		if formatConfig['reportColor']:
+			try:
+				formatField['color']=colors.RGB.fromCOLORREF(int(fontObj.color))
+			except COMError:
+				pass
+			try:
+				formatField['background-color']=colors.RGB.fromCOLORREF(int(self.obj.excelCellObject.interior.color))
+			except COMError:
+				pass
+		return formatField,(self._startOffset,self._endOffset)
+
+class ExcelCell(ExcelBase):
+
+	columnHeaderRows={}
+	rowHeaderColumns={}
+
+	def _get_columnHeaderText(self):
+		tableID=self.tableID
+		rowNumber=self.rowNumber
+		columnNumber=self.columnNumber
+		columnHeaderRow=self.columnHeaderRows.get(tableID) or None
+		if columnHeaderRow and rowNumber>columnHeaderRow:
+			return self.excelCellObject.parent.cells(columnHeaderRow,columnNumber).text
+
+	def _get_rowHeaderText(self):
+		tableID=self.tableID
+		rowNumber=self.rowNumber
+		columnNumber=self.columnNumber
+		rowHeaderColumn=self.rowHeaderColumns.get(tableID) or None
+		if rowHeaderColumn and columnNumber>rowHeaderColumn:
+			return self.excelCellObject.parent.cells(rowNumber,rowHeaderColumn).text
+
+	def _getDropdown(self):
+		w=winUser.getAncestor(self.windowHandle,winUser.GA_ROOT)
+		if not w:
+			log.debugWarning("Could not get ancestor window (GA_ROOT)")
+			return
+		obj=Window(windowHandle=w,chooseBestAPI=False)
+		if not obj:
+			log.debugWarning("Could not instnaciate NVDAObject for ancestor window")
+			return
+		threadID=obj.windowThreadID
+		while not eventHandler.isPendingEvents("gainFocus"):
+			obj=obj.previous
+			if not obj or not isinstance(obj,Window) or obj.windowThreadID!=threadID:
+				log.debugWarning("Could not locate dropdown list in previous objects")
+				return
+			if obj.windowClassName=='EXCEL:':
+				break
+		return obj
+
+	def script_openDropdown(self,gesture):
+		gesture.send()
+		count=0
+		d=None
+		while count<5:
+			d=self._getDropdown()
+			if d:
+				break
+			count+=1
+			log.debugWarning("get dropdown fail %d"%count)
+			api.processPendingEvents(processEventQueue=False)
+			time.sleep(0.1)
+		if not d:
+			log.debugWarning("Failed to get dropDown, giving up")
+			return
+		d.parent=self
+		eventHandler.queueEvent("gainFocus",d)
+
+	def script_setColumnHeaderRow(self,gesture):
+		scriptCount=scriptHandler.getLastScriptRepeatCount()
+		tableID=self.tableID
+		if not config.conf['documentFormatting']['reportTableHeaders']:
+			# Translators: a message reported in the SetColumnHeaderRow script for Excel.
+			ui.message(_("Cannot set headers. Please enable reporting of table headers in Document Formatting Settings"))
+			return
+		if scriptCount==0:
+			self.columnHeaderRows[tableID]=self.rowNumber
+			# Translators: a message reported in the SetColumnHeaderRow script for Excel.
+			ui.message(_("Set column header row"))
+		elif scriptCount==1 and tableID in self.columnHeaderRows:
+			del self.columnHeaderRows[tableID]
+			# Translators: a message reported in the SetColumnHeaderRow script for Excel.
+			ui.message(_("Cleared column header row"))
+	script_setColumnHeaderRow.__doc__=_("Pressing once will set the current row as the row where column headers should be found. Pressing twice clears the setting.")
+
+	def script_setRowHeaderColumn(self,gesture):
+		scriptCount=scriptHandler.getLastScriptRepeatCount()
+		tableID=self.tableID
+		if not config.conf['documentFormatting']['reportTableHeaders']:
+			# Translators: a message reported in the SetRowHeaderColumn script for Excel.
+			ui.message(_("Cannot set headers. Please enable reporting of table headers in Document Formatting Settings"))
+			return
+		if scriptCount==0:
+			self.rowHeaderColumns[tableID]=self.columnNumber
+			# Translators: a message reported in the SetRowHeaderColumn script for Excel.
+			ui.message(_("Set row header column"))
+		elif scriptCount==1 and tableID in self.rowHeaderColumns:
+			del self.rowHeaderColumns[tableID]
+			# Translators: a message reported in the SetRowHeaderColumn script for Excel.
+			ui.message(_("Cleared row header column"))
+	script_setRowHeaderColumn.__doc__=_("Pressing once will set the current column as the column where row headers should be found. Pressing twice clears the setting.")
+
+	@classmethod
+	def kwargsFromSuper(cls,kwargs,relation=None):
+		windowHandle=kwargs['windowHandle']
+		excelWindowObject=cls.excelWindowObjectFromWindow(windowHandle)
+		if not excelWindowObject:
+			return False
+		if isinstance(relation,tuple):
+			excelCellObject=excelWindowObject.rangeFromPoint(relation[0],relation[1])
+		else:
+			excelCellObject=excelWindowObject.ActiveCell
+		if not excelCellObject:
+			return False
+		kwargs['excelWindowObject']=excelWindowObject
+		kwargs['excelCellObject']=excelCellObject
+		return True
+
+	def __init__(self,windowHandle=None,excelWindowObject=None,excelCellObject=None):
+		self.excelWindowObject=excelWindowObject
+		self.excelCellObject=excelCellObject
+		super(ExcelCell,self).__init__(windowHandle=windowHandle)
+
+	def _get_role(self):
+		try:
+			linkCount=self.excelCellObject.hyperlinks.count
+		except (COMError,NameError,AttributeError):
+			linkCount=None
+		if linkCount:
+			return controlTypes.ROLE_LINK
+		return controlTypes.ROLE_TABLECELL
+
+	TextInfo=ExcelCellTextInfo
+
+	def _isEqual(self,other):
+		if not super(ExcelCell,self)._isEqual(other):
+			return False
+		thisAddr=self.getCellAddress(self.excelCellObject,True)
+		try:
+			otherAddr=self.getCellAddress(other.excelCellObject,True)
+		except COMError:
+			#When cutting and pasting the old selection can become broken
+			return False
+		return thisAddr==otherAddr
+
+	def _get_cellCoordsText(self):
+		return self.getCellAddress(self.excelCellObject)
+
+	def _get__rowAndColumnNumber(self):
+		rc=self.excelCellObject.address(False,False,xlRC,False)
+		return [int(x)+1 if x else 1 for x in re_RC.match(rc).groups()]
+
+	def _get_rowNumber(self):
+		return self._rowAndColumnNumber[0]
+
+	def _get_columnNumber(self):
+		return self._rowAndColumnNumber[1]
+
+	def _get_tableID(self):
+		address=self.excelCellObject.address(1,1,0,1)
+		ID="".join(address.split('!')[:-1])
+		ID="%s %s"%(ID,self.windowHandle)
+		return ID
+
+	def _get_name(self):
+		return self.excelCellObject.Text
+
+	def _get_description(self):
+		# Translators: This is presented in Excel when the current cell contains a formula.
+		return _("has formula") if self.excelCellObject.HasFormula else ""
+
+	def _get_parent(self):
+		worksheet=self.excelCellObject.Worksheet
+		return ExcelWorksheet(windowHandle=self.windowHandle,excelWindowObject=self.excelWindowObject,excelWorksheetObject=worksheet)
+
+	def _get_next(self):
+		try:
+			next=self.excelCellObject.next
+		except COMError:
+			next=None
+		if next:
+			return ExcelCell(windowHandle=self.windowHandle,excelWindowObject=self.excelWindowObject,excelCellObject=next)
+
+	def _get_previous(self):
+		try:
+			previous=self.excelCellObject.previous
+		except COMError:
+			previous=None
+		if previous:
+			return ExcelCell(windowHandle=self.windowHandle,excelWindowObject=self.excelWindowObject,excelCellObject=previous)
+
+	__gestures = {
+		"kb:NVDA+shift+c": "setColumnHeaderRow",
+		"kb:NVDA+shift+r": "setRowHeaderColumn",
+		"kb:alt+downArrow":"openDropdown",
+	}
+
+class ExcelSelection(ExcelBase):
+
+	role=controlTypes.ROLE_TABLECELL
+
+	def __init__(self,windowHandle=None,excelWindowObject=None,excelRangeObject=None):
+		self.excelWindowObject=excelWindowObject
+		self.excelRangeObject=excelRangeObject
+		super(ExcelSelection,self).__init__(windowHandle=windowHandle)
+
+	def _get_states(self):
+		states=super(ExcelSelection,self).states
+		states.add(controlTypes.STATE_SELECTED)
+		return states
+
+	def _get_name(self):
+		firstCell=self.excelRangeObject.Item(1)
+		lastCell=self.excelRangeObject.Item(self.excelRangeObject.Count)
+		# Translators: This is presented in Excel to show the current selection, for example 'a1 c3 through a10 c10'
+		return _("{firstAddress} {firstContent} through {lastAddress} {lastContent}").format(firstAddress=self.getCellAddress(firstCell),firstContent=firstCell.Text,lastAddress=self.getCellAddress(lastCell),lastContent=lastCell.Text)
+
+	def _get_parent(self):
+		worksheet=self.excelRangeObject.Worksheet
+		return ExcelWorksheet(windowHandle=self.windowHandle,excelWindowObject=self.excelWindowObject,excelWorksheetObject=worksheet)
+
+	#Its useful for an excel selection to be announced with reportSelection script
+	def makeTextInfo(self,position):
+		if position==textInfos.POSITION_SELECTION:
+			position=textInfos.POSITION_ALL
+		return super(ExcelSelection,self).makeTextInfo(position)
+
+class ExcelDropdownItem(Window):
+
+	firstChild=None
+	lastChild=None
+	children=[]
+	role=controlTypes.ROLE_LISTITEM
+
+	def __init__(self,parent=None,name=None,states=None,index=None):
+		self.name=name
+		self.states=states
+		self.parent=parent
+		self.index=index
+		super(ExcelDropdownItem,self).__init__(windowHandle=parent.windowHandle)
+
+	def _get_previous(self):
+		newIndex=self.index-1
+		if newIndex>=0:
+			return self.parent.children[newIndex]
+
+	def _get_next(self):
+		newIndex=self.index+1
+		if newIndex<self.parent.childCount:
+			return self.parent.children[newIndex]
+
+	def _get_positionInfo(self):
+		return {'indexInGroup':self.index+1,'similarItemsInGroup':self.parent.childCount,}
+
+class ExcelDropdown(Window):
+
+	@classmethod
+	def kwargsFromSuper(cls,kwargs,relation=None):
+		return kwargs
+
+	role=controlTypes.ROLE_LIST
+	excelCell=None
+
+	def _get__highlightColors(self):
+		background=colors.RGB.fromCOLORREF(winUser.user32.GetSysColor(13))
+		foreground=colors.RGB.fromCOLORREF(winUser.user32.GetSysColor(14))
+		self._highlightColors=(background,foreground)
+		return self._highlightColors
+
+	def _get_children(self):
+		children=[]
+		index=0
+		states=set()
+		for item in DisplayModelTextInfo(self,textInfos.POSITION_ALL).getTextWithFields():
+			if isinstance(item,textInfos.FieldCommand) and item.command=="formatChange":
+				states=set([controlTypes.STATE_SELECTABLE])
+				foreground=item.field.get('color',None)
+				background=item.field.get('background-color',None)
+				if (background,foreground)==self._highlightColors:
+					states.add(controlTypes.STATE_SELECTED)
+			if isinstance(item,basestring):
+				obj=ExcelDropdownItem(parent=self,name=item,states=states,index=index)
+				children.append(obj)
+				index+=1
+		return children
+
+	def _get_childCount(self):
+		return len(self.children)
+
+	def _get_firstChild(self):
+		return self.children[0]
+	def _get_selection(self):
+		for child in self.children:
+			if controlTypes.STATE_SELECTED in child.states:
+				return child
+
+	def script_selectionChange(self,gesture):
+		gesture.send()
+		newFocus=self.selection or self
+		if eventHandler.lastQueuedFocusObject is newFocus: return
+		eventHandler.queueEvent("gainFocus",newFocus)
+	script_selectionChange.canPropagate=True
+
+	def script_closeDropdown(self,gesture):
+		gesture.send()
+		eventHandler.queueEvent("gainFocus",self.parent)
+	script_closeDropdown.canPropagate=True
+
+	__gestures={
+		"kb:downArrow":"selectionChange",
+		"kb:upArrow":"selectionChange",
+		"kb:leftArrow":"selectionChange",
+		"kb:rightArrow":"selectionChange",
+		"kb:home":"selectionChange",
+		"kb:end":"selectionChange",
+		"kb:escape":"closeDropdown",
+		"kb:enter":"closeDropdown",
+		"kb:space":"closeDropdown",
+	}
+
+	def event_gainFocus(self):
+		child=self.selection
+		if not child and self.childCount>0:
+			child=self.children[0]
+		if child:
+			eventHandler.queueEvent("focusEntered",self)
+			eventHandler.queueEvent("gainFocus",child)
+		else:
+			super(ExcelDropdown,self).event_gainFocus()
+
+class ExcelMergedCell(ExcelCell):
+
+	def _get_cellCoordsText(self):
+		return self.getCellAddress(self.excelCellObject.mergeArea)